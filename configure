--- conflicted
+++ resolved
@@ -3354,17 +3354,10 @@
 
 elif enabled x86; then
 
-<<<<<<< HEAD
-    check_code ld immintrin.h "__xgetbv(0)" "cc" && enable xgetbv
+    check_code ld immintrin.h "return __xgetbv(0)" "cc" && enable xgetbv
     check_code ld intrin.h "int info[4]; __cpuid(info, 0)" "cc" && enable cpuid
     check_code ld intrin.h "__rdtsc()" "cc" && enable rdtsc
     check_code ld intrin.h "unsigned int x = __readeflags()" "cc" && enable rweflags
-=======
-    check_code ld immintrin.h "return __xgetbv(0)" && enable xgetbv
-    check_code ld intrin.h "int info[4]; __cpuid(info, 0)" && enable cpuid
-    check_code ld intrin.h "__rdtsc()" && enable rdtsc
-    check_code ld intrin.h "unsigned int x = __readeflags()" && enable rweflags
->>>>>>> 55e778be
 
     check_code ld mmintrin.h "_mm_empty()" "cc" && enable mm_empty
 
