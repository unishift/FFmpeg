--- conflicted
+++ resolved
@@ -52,13 +52,11 @@
 #ifndef FF_API_SWS_CPU_CAPS
 #define FF_API_SWS_CPU_CAPS    (LIBSWSCALE_VERSION_MAJOR < 3)
 #endif
-<<<<<<< HEAD
 #ifndef FF_API_SWS_FORMAT_NAME
 #define FF_API_SWS_FORMAT_NAME  (LIBSWSCALE_VERSION_MAJOR < 3)
-=======
+#endif
 #ifndef FF_API_ARCH_BFIN
 #define FF_API_ARCH_BFIN       (LIBSWSCALE_VERSION_MAJOR < 3)
->>>>>>> 880e2aa2
 #endif
 
 #endif /* SWSCALE_VERSION_H */