/*
 * Copyright (C) 2001-2003 Michael Niedermayer <michaelni@gmx.at>
 *
 * This file is part of FFmpeg.
 *
 * FFmpeg is free software; you can redistribute it and/or
 * modify it under the terms of the GNU Lesser General Public
 * License as published by the Free Software Foundation; either
 * version 2.1 of the License, or (at your option) any later version.
 *
 * FFmpeg is distributed in the hope that it will be useful,
 * but WITHOUT ANY WARRANTY; without even the implied warranty of
 * MERCHANTABILITY or FITNESS FOR A PARTICULAR PURPOSE.  See the GNU
 * Lesser General Public License for more details.
 *
 * You should have received a copy of the GNU Lesser General Public
 * License along with FFmpeg; if not, write to the Free Software
 * Foundation, Inc., 51 Franklin Street, Fifth Floor, Boston, MA 02110-1301 USA
 */

#include "swscale_template.h"

#undef REAL_MOVNTQ
#undef MOVNTQ
#undef PREFETCH

#if COMPILE_TEMPLATE_MMX2
#define PREFETCH "prefetchnta"
#else
#define PREFETCH  " # nop"
#endif

#if COMPILE_TEMPLATE_MMX2
#define REAL_MOVNTQ(a,b) "movntq " #a ", " #b " \n\t"
#else
#define REAL_MOVNTQ(a,b) "movq " #a ", " #b " \n\t"
#endif
#define MOVNTQ(a,b)  REAL_MOVNTQ(a,b)

#define YSCALEYUV2YV12X(x, offset, dest, width) \
    __asm__ volatile(\
        "xor                          %%"REG_a", %%"REG_a"  \n\t"\
        "movq             "VROUNDER_OFFSET"(%0), %%mm3      \n\t"\
        "movq                             %%mm3, %%mm4      \n\t"\
        "lea                     " offset "(%0), %%"REG_d"  \n\t"\
        "mov                        (%%"REG_d"), %%"REG_S"  \n\t"\
        ".p2align                             4             \n\t" /* FIXME Unroll? */\
        "1:                                                 \n\t"\
        "movq                      8(%%"REG_d"), %%mm0      \n\t" /* filterCoeff */\
        "movq   "  x "(%%"REG_S", %%"REG_a", 2), %%mm2      \n\t" /* srcData */\
        "movq 8+"  x "(%%"REG_S", %%"REG_a", 2), %%mm5      \n\t" /* srcData */\
        "add                                $16, %%"REG_d"  \n\t"\
        "mov                        (%%"REG_d"), %%"REG_S"  \n\t"\
        "test                         %%"REG_S", %%"REG_S"  \n\t"\
        "pmulhw                           %%mm0, %%mm2      \n\t"\
        "pmulhw                           %%mm0, %%mm5      \n\t"\
        "paddw                            %%mm2, %%mm3      \n\t"\
        "paddw                            %%mm5, %%mm4      \n\t"\
        " jnz                                1b             \n\t"\
        "psraw                               $3, %%mm3      \n\t"\
        "psraw                               $3, %%mm4      \n\t"\
        "packuswb                         %%mm4, %%mm3      \n\t"\
        MOVNTQ(%%mm3, (%1, %%REGa))\
        "add                                 $8, %%"REG_a"  \n\t"\
        "cmp                                 %2, %%"REG_a"  \n\t"\
        "movq             "VROUNDER_OFFSET"(%0), %%mm3      \n\t"\
        "movq                             %%mm3, %%mm4      \n\t"\
        "lea                     " offset "(%0), %%"REG_d"  \n\t"\
        "mov                        (%%"REG_d"), %%"REG_S"  \n\t"\
        "jb                                  1b             \n\t"\
        :: "r" (&c->redDither),\
        "r" (dest), "g" ((x86_reg)width)\
        : "%"REG_a, "%"REG_d, "%"REG_S\
    );

#define YSCALEYUV2YV12X_ACCURATE(x, offset, dest, width) \
    __asm__ volatile(\
        "lea                     " offset "(%0), %%"REG_d"  \n\t"\
        "xor                          %%"REG_a", %%"REG_a"  \n\t"\
        "pxor                             %%mm4, %%mm4      \n\t"\
        "pxor                             %%mm5, %%mm5      \n\t"\
        "pxor                             %%mm6, %%mm6      \n\t"\
        "pxor                             %%mm7, %%mm7      \n\t"\
        "mov                        (%%"REG_d"), %%"REG_S"  \n\t"\
        ".p2align                             4             \n\t"\
        "1:                                                 \n\t"\
        "movq   "  x "(%%"REG_S", %%"REG_a", 2), %%mm0      \n\t" /* srcData */\
        "movq 8+"  x "(%%"REG_S", %%"REG_a", 2), %%mm2      \n\t" /* srcData */\
        "mov        "STR(APCK_PTR2)"(%%"REG_d"), %%"REG_S"  \n\t"\
        "movq   "  x "(%%"REG_S", %%"REG_a", 2), %%mm1      \n\t" /* srcData */\
        "movq                             %%mm0, %%mm3      \n\t"\
        "punpcklwd                        %%mm1, %%mm0      \n\t"\
        "punpckhwd                        %%mm1, %%mm3      \n\t"\
        "movq       "STR(APCK_COEF)"(%%"REG_d"), %%mm1      \n\t" /* filterCoeff */\
        "pmaddwd                          %%mm1, %%mm0      \n\t"\
        "pmaddwd                          %%mm1, %%mm3      \n\t"\
        "paddd                            %%mm0, %%mm4      \n\t"\
        "paddd                            %%mm3, %%mm5      \n\t"\
        "movq 8+"  x "(%%"REG_S", %%"REG_a", 2), %%mm3      \n\t" /* srcData */\
        "mov        "STR(APCK_SIZE)"(%%"REG_d"), %%"REG_S"  \n\t"\
        "add                  $"STR(APCK_SIZE)", %%"REG_d"  \n\t"\
        "test                         %%"REG_S", %%"REG_S"  \n\t"\
        "movq                             %%mm2, %%mm0      \n\t"\
        "punpcklwd                        %%mm3, %%mm2      \n\t"\
        "punpckhwd                        %%mm3, %%mm0      \n\t"\
        "pmaddwd                          %%mm1, %%mm2      \n\t"\
        "pmaddwd                          %%mm1, %%mm0      \n\t"\
        "paddd                            %%mm2, %%mm6      \n\t"\
        "paddd                            %%mm0, %%mm7      \n\t"\
        " jnz                                1b             \n\t"\
        "psrad                              $16, %%mm4      \n\t"\
        "psrad                              $16, %%mm5      \n\t"\
        "psrad                              $16, %%mm6      \n\t"\
        "psrad                              $16, %%mm7      \n\t"\
        "movq             "VROUNDER_OFFSET"(%0), %%mm0      \n\t"\
        "packssdw                         %%mm5, %%mm4      \n\t"\
        "packssdw                         %%mm7, %%mm6      \n\t"\
        "paddw                            %%mm0, %%mm4      \n\t"\
        "paddw                            %%mm0, %%mm6      \n\t"\
        "psraw                               $3, %%mm4      \n\t"\
        "psraw                               $3, %%mm6      \n\t"\
        "packuswb                         %%mm6, %%mm4      \n\t"\
        MOVNTQ(%%mm4, (%1, %%REGa))\
        "add                                 $8, %%"REG_a"  \n\t"\
        "cmp                                 %2, %%"REG_a"  \n\t"\
        "lea                     " offset "(%0), %%"REG_d"  \n\t"\
        "pxor                             %%mm4, %%mm4      \n\t"\
        "pxor                             %%mm5, %%mm5      \n\t"\
        "pxor                             %%mm6, %%mm6      \n\t"\
        "pxor                             %%mm7, %%mm7      \n\t"\
        "mov                        (%%"REG_d"), %%"REG_S"  \n\t"\
        "jb                                  1b             \n\t"\
        :: "r" (&c->redDither),\
        "r" (dest), "g" ((x86_reg)width)\
        : "%"REG_a, "%"REG_d, "%"REG_S\
    );

#define YSCALEYUV2YV121 \
    "mov %2, %%"REG_a"                    \n\t"\
    ".p2align               4             \n\t" /* FIXME Unroll? */\
    "1:                                   \n\t"\
    "movq  (%0, %%"REG_a", 2), %%mm0      \n\t"\
    "movq 8(%0, %%"REG_a", 2), %%mm1      \n\t"\
    "psraw                 $7, %%mm0      \n\t"\
    "psraw                 $7, %%mm1      \n\t"\
    "packuswb           %%mm1, %%mm0      \n\t"\
    MOVNTQ(%%mm0, (%1, %%REGa))\
    "add                   $8, %%"REG_a"  \n\t"\
    "jnc                   1b             \n\t"

#define YSCALEYUV2YV121_ACCURATE \
    "mov %2, %%"REG_a"                    \n\t"\
    "pcmpeqw %%mm7, %%mm7                 \n\t"\
    "psrlw                 $15, %%mm7     \n\t"\
    "psllw                  $6, %%mm7     \n\t"\
    ".p2align                4            \n\t" /* FIXME Unroll? */\
    "1:                                   \n\t"\
    "movq  (%0, %%"REG_a", 2), %%mm0      \n\t"\
    "movq 8(%0, %%"REG_a", 2), %%mm1      \n\t"\
    "paddsw             %%mm7, %%mm0      \n\t"\
    "paddsw             %%mm7, %%mm1      \n\t"\
    "psraw                 $7, %%mm0      \n\t"\
    "psraw                 $7, %%mm1      \n\t"\
    "packuswb           %%mm1, %%mm0      \n\t"\
    MOVNTQ(%%mm0, (%1, %%REGa))\
    "add                   $8, %%"REG_a"  \n\t"\
    "jnc                   1b             \n\t"

/*
    :: "m" (-lumFilterSize), "m" (-chrFilterSize),
       "m" (lumMmxFilter+lumFilterSize*4), "m" (chrMmxFilter+chrFilterSize*4),
       "r" (dest), "m" (dstW_reg),
       "m" (lumSrc+lumFilterSize), "m" (chrSrc+chrFilterSize)
    : "%eax", "%ebx", "%ecx", "%edx", "%esi"
*/
#define YSCALEYUV2PACKEDX_UV \
    __asm__ volatile(\
        "xor                   %%"REG_a", %%"REG_a"     \n\t"\
        ".p2align                      4                \n\t"\
        "nop                                            \n\t"\
        "1:                                             \n\t"\
        "lea "CHR_MMX_FILTER_OFFSET"(%0), %%"REG_d"     \n\t"\
        "mov                 (%%"REG_d"), %%"REG_S"     \n\t"\
        "movq      "VROUNDER_OFFSET"(%0), %%mm3         \n\t"\
        "movq                      %%mm3, %%mm4         \n\t"\
        ".p2align                      4                \n\t"\
        "2:                                             \n\t"\
        "movq               8(%%"REG_d"), %%mm0         \n\t" /* filterCoeff */\
        "movq     (%%"REG_S", %%"REG_a"), %%mm2         \n\t" /* UsrcData */\
        "movq "AV_STRINGIFY(VOF)"(%%"REG_S", %%"REG_a"), %%mm5         \n\t" /* VsrcData */\
        "add                         $16, %%"REG_d"     \n\t"\
        "mov                 (%%"REG_d"), %%"REG_S"     \n\t"\
        "pmulhw                    %%mm0, %%mm2         \n\t"\
        "pmulhw                    %%mm0, %%mm5         \n\t"\
        "paddw                     %%mm2, %%mm3         \n\t"\
        "paddw                     %%mm5, %%mm4         \n\t"\
        "test                  %%"REG_S", %%"REG_S"     \n\t"\
        " jnz                         2b                \n\t"\

#define YSCALEYUV2PACKEDX_YA(offset,coeff,src1,src2,dst1,dst2) \
    "lea                "offset"(%0), %%"REG_d"     \n\t"\
    "mov                 (%%"REG_d"), %%"REG_S"     \n\t"\
    "movq      "VROUNDER_OFFSET"(%0), "#dst1"       \n\t"\
    "movq                    "#dst1", "#dst2"       \n\t"\
    ".p2align                      4                \n\t"\
    "2:                                             \n\t"\
    "movq               8(%%"REG_d"), "#coeff"      \n\t" /* filterCoeff */\
    "movq  (%%"REG_S", %%"REG_a", 2), "#src1"       \n\t" /* Y1srcData */\
    "movq 8(%%"REG_S", %%"REG_a", 2), "#src2"       \n\t" /* Y2srcData */\
    "add                         $16, %%"REG_d"            \n\t"\
    "mov                 (%%"REG_d"), %%"REG_S"     \n\t"\
    "pmulhw                 "#coeff", "#src1"       \n\t"\
    "pmulhw                 "#coeff", "#src2"       \n\t"\
    "paddw                   "#src1", "#dst1"       \n\t"\
    "paddw                   "#src2", "#dst2"       \n\t"\
    "test                  %%"REG_S", %%"REG_S"     \n\t"\
    " jnz                         2b                \n\t"\

#define YSCALEYUV2PACKEDX \
    YSCALEYUV2PACKEDX_UV \
    YSCALEYUV2PACKEDX_YA(LUM_MMX_FILTER_OFFSET,%%mm0,%%mm2,%%mm5,%%mm1,%%mm7) \

#define YSCALEYUV2PACKEDX_END                     \
        :: "r" (&c->redDither),                   \
            "m" (dummy), "m" (dummy), "m" (dummy),\
            "r" (dest), "m" (dstW_reg)            \
        : "%"REG_a, "%"REG_d, "%"REG_S            \
    );

#define YSCALEYUV2PACKEDX_ACCURATE_UV \
    __asm__ volatile(\
        "xor %%"REG_a", %%"REG_a"                       \n\t"\
        ".p2align                      4                \n\t"\
        "nop                                            \n\t"\
        "1:                                             \n\t"\
        "lea "CHR_MMX_FILTER_OFFSET"(%0), %%"REG_d"     \n\t"\
        "mov                 (%%"REG_d"), %%"REG_S"     \n\t"\
        "pxor                      %%mm4, %%mm4         \n\t"\
        "pxor                      %%mm5, %%mm5         \n\t"\
        "pxor                      %%mm6, %%mm6         \n\t"\
        "pxor                      %%mm7, %%mm7         \n\t"\
        ".p2align                      4                \n\t"\
        "2:                                             \n\t"\
        "movq     (%%"REG_S", %%"REG_a"), %%mm0         \n\t" /* UsrcData */\
        "movq "AV_STRINGIFY(VOF)"(%%"REG_S", %%"REG_a"), %%mm2         \n\t" /* VsrcData */\
        "mov "STR(APCK_PTR2)"(%%"REG_d"), %%"REG_S"     \n\t"\
        "movq     (%%"REG_S", %%"REG_a"), %%mm1         \n\t" /* UsrcData */\
        "movq                      %%mm0, %%mm3         \n\t"\
        "punpcklwd                 %%mm1, %%mm0         \n\t"\
        "punpckhwd                 %%mm1, %%mm3         \n\t"\
        "movq "STR(APCK_COEF)"(%%"REG_d"),%%mm1         \n\t" /* filterCoeff */\
        "pmaddwd                   %%mm1, %%mm0         \n\t"\
        "pmaddwd                   %%mm1, %%mm3         \n\t"\
        "paddd                     %%mm0, %%mm4         \n\t"\
        "paddd                     %%mm3, %%mm5         \n\t"\
        "movq "AV_STRINGIFY(VOF)"(%%"REG_S", %%"REG_a"), %%mm3         \n\t" /* VsrcData */\
        "mov "STR(APCK_SIZE)"(%%"REG_d"), %%"REG_S"     \n\t"\
        "add           $"STR(APCK_SIZE)", %%"REG_d"     \n\t"\
        "test                  %%"REG_S", %%"REG_S"     \n\t"\
        "movq                      %%mm2, %%mm0         \n\t"\
        "punpcklwd                 %%mm3, %%mm2         \n\t"\
        "punpckhwd                 %%mm3, %%mm0         \n\t"\
        "pmaddwd                   %%mm1, %%mm2         \n\t"\
        "pmaddwd                   %%mm1, %%mm0         \n\t"\
        "paddd                     %%mm2, %%mm6         \n\t"\
        "paddd                     %%mm0, %%mm7         \n\t"\
        " jnz                         2b                \n\t"\
        "psrad                       $16, %%mm4         \n\t"\
        "psrad                       $16, %%mm5         \n\t"\
        "psrad                       $16, %%mm6         \n\t"\
        "psrad                       $16, %%mm7         \n\t"\
        "movq      "VROUNDER_OFFSET"(%0), %%mm0         \n\t"\
        "packssdw                  %%mm5, %%mm4         \n\t"\
        "packssdw                  %%mm7, %%mm6         \n\t"\
        "paddw                     %%mm0, %%mm4         \n\t"\
        "paddw                     %%mm0, %%mm6         \n\t"\
        "movq                      %%mm4, "U_TEMP"(%0)  \n\t"\
        "movq                      %%mm6, "V_TEMP"(%0)  \n\t"\

#define YSCALEYUV2PACKEDX_ACCURATE_YA(offset) \
    "lea                "offset"(%0), %%"REG_d"     \n\t"\
    "mov                 (%%"REG_d"), %%"REG_S"     \n\t"\
    "pxor                      %%mm1, %%mm1         \n\t"\
    "pxor                      %%mm5, %%mm5         \n\t"\
    "pxor                      %%mm7, %%mm7         \n\t"\
    "pxor                      %%mm6, %%mm6         \n\t"\
    ".p2align                      4                \n\t"\
    "2:                                             \n\t"\
    "movq  (%%"REG_S", %%"REG_a", 2), %%mm0         \n\t" /* Y1srcData */\
    "movq 8(%%"REG_S", %%"REG_a", 2), %%mm2         \n\t" /* Y2srcData */\
    "mov "STR(APCK_PTR2)"(%%"REG_d"), %%"REG_S"     \n\t"\
    "movq  (%%"REG_S", %%"REG_a", 2), %%mm4         \n\t" /* Y1srcData */\
    "movq                      %%mm0, %%mm3         \n\t"\
    "punpcklwd                 %%mm4, %%mm0         \n\t"\
    "punpckhwd                 %%mm4, %%mm3         \n\t"\
    "movq "STR(APCK_COEF)"(%%"REG_d"), %%mm4         \n\t" /* filterCoeff */\
    "pmaddwd                   %%mm4, %%mm0         \n\t"\
    "pmaddwd                   %%mm4, %%mm3         \n\t"\
    "paddd                     %%mm0, %%mm1         \n\t"\
    "paddd                     %%mm3, %%mm5         \n\t"\
    "movq 8(%%"REG_S", %%"REG_a", 2), %%mm3         \n\t" /* Y2srcData */\
    "mov "STR(APCK_SIZE)"(%%"REG_d"), %%"REG_S"     \n\t"\
    "add           $"STR(APCK_SIZE)", %%"REG_d"     \n\t"\
    "test                  %%"REG_S", %%"REG_S"     \n\t"\
    "movq                      %%mm2, %%mm0         \n\t"\
    "punpcklwd                 %%mm3, %%mm2         \n\t"\
    "punpckhwd                 %%mm3, %%mm0         \n\t"\
    "pmaddwd                   %%mm4, %%mm2         \n\t"\
    "pmaddwd                   %%mm4, %%mm0         \n\t"\
    "paddd                     %%mm2, %%mm7         \n\t"\
    "paddd                     %%mm0, %%mm6         \n\t"\
    " jnz                         2b                \n\t"\
    "psrad                       $16, %%mm1         \n\t"\
    "psrad                       $16, %%mm5         \n\t"\
    "psrad                       $16, %%mm7         \n\t"\
    "psrad                       $16, %%mm6         \n\t"\
    "movq      "VROUNDER_OFFSET"(%0), %%mm0         \n\t"\
    "packssdw                  %%mm5, %%mm1         \n\t"\
    "packssdw                  %%mm6, %%mm7         \n\t"\
    "paddw                     %%mm0, %%mm1         \n\t"\
    "paddw                     %%mm0, %%mm7         \n\t"\
    "movq               "U_TEMP"(%0), %%mm3         \n\t"\
    "movq               "V_TEMP"(%0), %%mm4         \n\t"\

#define YSCALEYUV2PACKEDX_ACCURATE \
    YSCALEYUV2PACKEDX_ACCURATE_UV \
    YSCALEYUV2PACKEDX_ACCURATE_YA(LUM_MMX_FILTER_OFFSET)

#define YSCALEYUV2RGBX \
    "psubw  "U_OFFSET"(%0), %%mm3       \n\t" /* (U-128)8*/\
    "psubw  "V_OFFSET"(%0), %%mm4       \n\t" /* (V-128)8*/\
    "movq            %%mm3, %%mm2       \n\t" /* (U-128)8*/\
    "movq            %%mm4, %%mm5       \n\t" /* (V-128)8*/\
    "pmulhw "UG_COEFF"(%0), %%mm3       \n\t"\
    "pmulhw "VG_COEFF"(%0), %%mm4       \n\t"\
    /* mm2=(U-128)8, mm3=ug, mm4=vg mm5=(V-128)8 */\
    "pmulhw "UB_COEFF"(%0), %%mm2       \n\t"\
    "pmulhw "VR_COEFF"(%0), %%mm5       \n\t"\
    "psubw  "Y_OFFSET"(%0), %%mm1       \n\t" /* 8(Y-16)*/\
    "psubw  "Y_OFFSET"(%0), %%mm7       \n\t" /* 8(Y-16)*/\
    "pmulhw  "Y_COEFF"(%0), %%mm1       \n\t"\
    "pmulhw  "Y_COEFF"(%0), %%mm7       \n\t"\
    /* mm1= Y1, mm2=ub, mm3=ug, mm4=vg mm5=vr, mm7=Y2 */\
    "paddw           %%mm3, %%mm4       \n\t"\
    "movq            %%mm2, %%mm0       \n\t"\
    "movq            %%mm5, %%mm6       \n\t"\
    "movq            %%mm4, %%mm3       \n\t"\
    "punpcklwd       %%mm2, %%mm2       \n\t"\
    "punpcklwd       %%mm5, %%mm5       \n\t"\
    "punpcklwd       %%mm4, %%mm4       \n\t"\
    "paddw           %%mm1, %%mm2       \n\t"\
    "paddw           %%mm1, %%mm5       \n\t"\
    "paddw           %%mm1, %%mm4       \n\t"\
    "punpckhwd       %%mm0, %%mm0       \n\t"\
    "punpckhwd       %%mm6, %%mm6       \n\t"\
    "punpckhwd       %%mm3, %%mm3       \n\t"\
    "paddw           %%mm7, %%mm0       \n\t"\
    "paddw           %%mm7, %%mm6       \n\t"\
    "paddw           %%mm7, %%mm3       \n\t"\
    /* mm0=B1, mm2=B2, mm3=G2, mm4=G1, mm5=R1, mm6=R2 */\
    "packuswb        %%mm0, %%mm2       \n\t"\
    "packuswb        %%mm6, %%mm5       \n\t"\
    "packuswb        %%mm3, %%mm4       \n\t"\

#define REAL_YSCALEYUV2PACKED(index, c) \
    "movq "CHR_MMX_FILTER_OFFSET"+8("#c"), %%mm0              \n\t"\
    "movq "LUM_MMX_FILTER_OFFSET"+8("#c"), %%mm1              \n\t"\
    "psraw                $3, %%mm0                           \n\t"\
    "psraw                $3, %%mm1                           \n\t"\
    "movq              %%mm0, "CHR_MMX_FILTER_OFFSET"+8("#c") \n\t"\
    "movq              %%mm1, "LUM_MMX_FILTER_OFFSET"+8("#c") \n\t"\
    "xor            "#index", "#index"                        \n\t"\
    ".p2align              4            \n\t"\
    "1:                                 \n\t"\
    "movq     (%2, "#index"), %%mm2     \n\t" /* uvbuf0[eax]*/\
    "movq     (%3, "#index"), %%mm3     \n\t" /* uvbuf1[eax]*/\
    "movq "AV_STRINGIFY(VOF)"(%2, "#index"), %%mm5     \n\t" /* uvbuf0[eax+2048]*/\
    "movq "AV_STRINGIFY(VOF)"(%3, "#index"), %%mm4     \n\t" /* uvbuf1[eax+2048]*/\
    "psubw             %%mm3, %%mm2     \n\t" /* uvbuf0[eax] - uvbuf1[eax]*/\
    "psubw             %%mm4, %%mm5     \n\t" /* uvbuf0[eax+2048] - uvbuf1[eax+2048]*/\
    "movq "CHR_MMX_FILTER_OFFSET"+8("#c"), %%mm0    \n\t"\
    "pmulhw            %%mm0, %%mm2     \n\t" /* (uvbuf0[eax] - uvbuf1[eax])uvalpha1>>16*/\
    "pmulhw            %%mm0, %%mm5     \n\t" /* (uvbuf0[eax+2048] - uvbuf1[eax+2048])uvalpha1>>16*/\
    "psraw                $7, %%mm3     \n\t" /* uvbuf0[eax] - uvbuf1[eax] >>4*/\
    "psraw                $7, %%mm4     \n\t" /* uvbuf0[eax+2048] - uvbuf1[eax+2048] >>4*/\
    "paddw             %%mm2, %%mm3     \n\t" /* uvbuf0[eax]uvalpha1 - uvbuf1[eax](1-uvalpha1)*/\
    "paddw             %%mm5, %%mm4     \n\t" /* uvbuf0[eax+2048]uvalpha1 - uvbuf1[eax+2048](1-uvalpha1)*/\
    "movq  (%0, "#index", 2), %%mm0     \n\t" /*buf0[eax]*/\
    "movq  (%1, "#index", 2), %%mm1     \n\t" /*buf1[eax]*/\
    "movq 8(%0, "#index", 2), %%mm6     \n\t" /*buf0[eax]*/\
    "movq 8(%1, "#index", 2), %%mm7     \n\t" /*buf1[eax]*/\
    "psubw             %%mm1, %%mm0     \n\t" /* buf0[eax] - buf1[eax]*/\
    "psubw             %%mm7, %%mm6     \n\t" /* buf0[eax] - buf1[eax]*/\
    "pmulhw "LUM_MMX_FILTER_OFFSET"+8("#c"), %%mm0  \n\t" /* (buf0[eax] - buf1[eax])yalpha1>>16*/\
    "pmulhw "LUM_MMX_FILTER_OFFSET"+8("#c"), %%mm6  \n\t" /* (buf0[eax] - buf1[eax])yalpha1>>16*/\
    "psraw                $7, %%mm1     \n\t" /* buf0[eax] - buf1[eax] >>4*/\
    "psraw                $7, %%mm7     \n\t" /* buf0[eax] - buf1[eax] >>4*/\
    "paddw             %%mm0, %%mm1     \n\t" /* buf0[eax]yalpha1 + buf1[eax](1-yalpha1) >>16*/\
    "paddw             %%mm6, %%mm7     \n\t" /* buf0[eax]yalpha1 + buf1[eax](1-yalpha1) >>16*/\

#define YSCALEYUV2PACKED(index, c)  REAL_YSCALEYUV2PACKED(index, c)

#define REAL_YSCALEYUV2RGB_UV(index, c) \
    "xor            "#index", "#index"  \n\t"\
    ".p2align              4            \n\t"\
    "1:                                 \n\t"\
    "movq     (%2, "#index"), %%mm2     \n\t" /* uvbuf0[eax]*/\
    "movq     (%3, "#index"), %%mm3     \n\t" /* uvbuf1[eax]*/\
    "movq "AV_STRINGIFY(VOF)"(%2, "#index"), %%mm5     \n\t" /* uvbuf0[eax+2048]*/\
    "movq "AV_STRINGIFY(VOF)"(%3, "#index"), %%mm4     \n\t" /* uvbuf1[eax+2048]*/\
    "psubw             %%mm3, %%mm2     \n\t" /* uvbuf0[eax] - uvbuf1[eax]*/\
    "psubw             %%mm4, %%mm5     \n\t" /* uvbuf0[eax+2048] - uvbuf1[eax+2048]*/\
    "movq "CHR_MMX_FILTER_OFFSET"+8("#c"), %%mm0    \n\t"\
    "pmulhw            %%mm0, %%mm2     \n\t" /* (uvbuf0[eax] - uvbuf1[eax])uvalpha1>>16*/\
    "pmulhw            %%mm0, %%mm5     \n\t" /* (uvbuf0[eax+2048] - uvbuf1[eax+2048])uvalpha1>>16*/\
    "psraw                $4, %%mm3     \n\t" /* uvbuf0[eax] - uvbuf1[eax] >>4*/\
    "psraw                $4, %%mm4     \n\t" /* uvbuf0[eax+2048] - uvbuf1[eax+2048] >>4*/\
    "paddw             %%mm2, %%mm3     \n\t" /* uvbuf0[eax]uvalpha1 - uvbuf1[eax](1-uvalpha1)*/\
    "paddw             %%mm5, %%mm4     \n\t" /* uvbuf0[eax+2048]uvalpha1 - uvbuf1[eax+2048](1-uvalpha1)*/\
    "psubw  "U_OFFSET"("#c"), %%mm3     \n\t" /* (U-128)8*/\
    "psubw  "V_OFFSET"("#c"), %%mm4     \n\t" /* (V-128)8*/\
    "movq              %%mm3, %%mm2     \n\t" /* (U-128)8*/\
    "movq              %%mm4, %%mm5     \n\t" /* (V-128)8*/\
    "pmulhw "UG_COEFF"("#c"), %%mm3     \n\t"\
    "pmulhw "VG_COEFF"("#c"), %%mm4     \n\t"\
    /* mm2=(U-128)8, mm3=ug, mm4=vg mm5=(V-128)8 */\

#define REAL_YSCALEYUV2RGB_YA(index, c, b1, b2) \
    "movq  ("#b1", "#index", 2), %%mm0     \n\t" /*buf0[eax]*/\
    "movq  ("#b2", "#index", 2), %%mm1     \n\t" /*buf1[eax]*/\
    "movq 8("#b1", "#index", 2), %%mm6     \n\t" /*buf0[eax]*/\
    "movq 8("#b2", "#index", 2), %%mm7     \n\t" /*buf1[eax]*/\
    "psubw             %%mm1, %%mm0     \n\t" /* buf0[eax] - buf1[eax]*/\
    "psubw             %%mm7, %%mm6     \n\t" /* buf0[eax] - buf1[eax]*/\
    "pmulhw "LUM_MMX_FILTER_OFFSET"+8("#c"), %%mm0  \n\t" /* (buf0[eax] - buf1[eax])yalpha1>>16*/\
    "pmulhw "LUM_MMX_FILTER_OFFSET"+8("#c"), %%mm6  \n\t" /* (buf0[eax] - buf1[eax])yalpha1>>16*/\
    "psraw                $4, %%mm1     \n\t" /* buf0[eax] - buf1[eax] >>4*/\
    "psraw                $4, %%mm7     \n\t" /* buf0[eax] - buf1[eax] >>4*/\
    "paddw             %%mm0, %%mm1     \n\t" /* buf0[eax]yalpha1 + buf1[eax](1-yalpha1) >>16*/\
    "paddw             %%mm6, %%mm7     \n\t" /* buf0[eax]yalpha1 + buf1[eax](1-yalpha1) >>16*/\

#define REAL_YSCALEYUV2RGB_COEFF(c) \
    "pmulhw "UB_COEFF"("#c"), %%mm2     \n\t"\
    "pmulhw "VR_COEFF"("#c"), %%mm5     \n\t"\
    "psubw  "Y_OFFSET"("#c"), %%mm1     \n\t" /* 8(Y-16)*/\
    "psubw  "Y_OFFSET"("#c"), %%mm7     \n\t" /* 8(Y-16)*/\
    "pmulhw  "Y_COEFF"("#c"), %%mm1     \n\t"\
    "pmulhw  "Y_COEFF"("#c"), %%mm7     \n\t"\
    /* mm1= Y1, mm2=ub, mm3=ug, mm4=vg mm5=vr, mm7=Y2 */\
    "paddw             %%mm3, %%mm4     \n\t"\
    "movq              %%mm2, %%mm0     \n\t"\
    "movq              %%mm5, %%mm6     \n\t"\
    "movq              %%mm4, %%mm3     \n\t"\
    "punpcklwd         %%mm2, %%mm2     \n\t"\
    "punpcklwd         %%mm5, %%mm5     \n\t"\
    "punpcklwd         %%mm4, %%mm4     \n\t"\
    "paddw             %%mm1, %%mm2     \n\t"\
    "paddw             %%mm1, %%mm5     \n\t"\
    "paddw             %%mm1, %%mm4     \n\t"\
    "punpckhwd         %%mm0, %%mm0     \n\t"\
    "punpckhwd         %%mm6, %%mm6     \n\t"\
    "punpckhwd         %%mm3, %%mm3     \n\t"\
    "paddw             %%mm7, %%mm0     \n\t"\
    "paddw             %%mm7, %%mm6     \n\t"\
    "paddw             %%mm7, %%mm3     \n\t"\
    /* mm0=B1, mm2=B2, mm3=G2, mm4=G1, mm5=R1, mm6=R2 */\
    "packuswb          %%mm0, %%mm2     \n\t"\
    "packuswb          %%mm6, %%mm5     \n\t"\
    "packuswb          %%mm3, %%mm4     \n\t"\

#define YSCALEYUV2RGB_YA(index, c, b1, b2) REAL_YSCALEYUV2RGB_YA(index, c, b1, b2)

#define YSCALEYUV2RGB(index, c) \
    REAL_YSCALEYUV2RGB_UV(index, c) \
    REAL_YSCALEYUV2RGB_YA(index, c, %0, %1) \
    REAL_YSCALEYUV2RGB_COEFF(c)

#define REAL_YSCALEYUV2PACKED1(index, c) \
    "xor            "#index", "#index"  \n\t"\
    ".p2align              4            \n\t"\
    "1:                                 \n\t"\
    "movq     (%2, "#index"), %%mm3     \n\t" /* uvbuf0[eax]*/\
    "movq "AV_STRINGIFY(VOF)"(%2, "#index"), %%mm4     \n\t" /* uvbuf0[eax+2048]*/\
    "psraw                $7, %%mm3     \n\t" \
    "psraw                $7, %%mm4     \n\t" \
    "movq  (%0, "#index", 2), %%mm1     \n\t" /*buf0[eax]*/\
    "movq 8(%0, "#index", 2), %%mm7     \n\t" /*buf0[eax]*/\
    "psraw                $7, %%mm1     \n\t" \
    "psraw                $7, %%mm7     \n\t" \

#define YSCALEYUV2PACKED1(index, c)  REAL_YSCALEYUV2PACKED1(index, c)

#define REAL_YSCALEYUV2RGB1(index, c) \
    "xor            "#index", "#index"  \n\t"\
    ".p2align              4            \n\t"\
    "1:                                 \n\t"\
    "movq     (%2, "#index"), %%mm3     \n\t" /* uvbuf0[eax]*/\
    "movq "AV_STRINGIFY(VOF)"(%2, "#index"), %%mm4     \n\t" /* uvbuf0[eax+2048]*/\
    "psraw                $4, %%mm3     \n\t" /* uvbuf0[eax] - uvbuf1[eax] >>4*/\
    "psraw                $4, %%mm4     \n\t" /* uvbuf0[eax+2048] - uvbuf1[eax+2048] >>4*/\
    "psubw  "U_OFFSET"("#c"), %%mm3     \n\t" /* (U-128)8*/\
    "psubw  "V_OFFSET"("#c"), %%mm4     \n\t" /* (V-128)8*/\
    "movq              %%mm3, %%mm2     \n\t" /* (U-128)8*/\
    "movq              %%mm4, %%mm5     \n\t" /* (V-128)8*/\
    "pmulhw "UG_COEFF"("#c"), %%mm3     \n\t"\
    "pmulhw "VG_COEFF"("#c"), %%mm4     \n\t"\
    /* mm2=(U-128)8, mm3=ug, mm4=vg mm5=(V-128)8 */\
    "movq  (%0, "#index", 2), %%mm1     \n\t" /*buf0[eax]*/\
    "movq 8(%0, "#index", 2), %%mm7     \n\t" /*buf0[eax]*/\
    "psraw                $4, %%mm1     \n\t" /* buf0[eax] - buf1[eax] >>4*/\
    "psraw                $4, %%mm7     \n\t" /* buf0[eax] - buf1[eax] >>4*/\
    "pmulhw "UB_COEFF"("#c"), %%mm2     \n\t"\
    "pmulhw "VR_COEFF"("#c"), %%mm5     \n\t"\
    "psubw  "Y_OFFSET"("#c"), %%mm1     \n\t" /* 8(Y-16)*/\
    "psubw  "Y_OFFSET"("#c"), %%mm7     \n\t" /* 8(Y-16)*/\
    "pmulhw  "Y_COEFF"("#c"), %%mm1     \n\t"\
    "pmulhw  "Y_COEFF"("#c"), %%mm7     \n\t"\
    /* mm1= Y1, mm2=ub, mm3=ug, mm4=vg mm5=vr, mm7=Y2 */\
    "paddw             %%mm3, %%mm4     \n\t"\
    "movq              %%mm2, %%mm0     \n\t"\
    "movq              %%mm5, %%mm6     \n\t"\
    "movq              %%mm4, %%mm3     \n\t"\
    "punpcklwd         %%mm2, %%mm2     \n\t"\
    "punpcklwd         %%mm5, %%mm5     \n\t"\
    "punpcklwd         %%mm4, %%mm4     \n\t"\
    "paddw             %%mm1, %%mm2     \n\t"\
    "paddw             %%mm1, %%mm5     \n\t"\
    "paddw             %%mm1, %%mm4     \n\t"\
    "punpckhwd         %%mm0, %%mm0     \n\t"\
    "punpckhwd         %%mm6, %%mm6     \n\t"\
    "punpckhwd         %%mm3, %%mm3     \n\t"\
    "paddw             %%mm7, %%mm0     \n\t"\
    "paddw             %%mm7, %%mm6     \n\t"\
    "paddw             %%mm7, %%mm3     \n\t"\
    /* mm0=B1, mm2=B2, mm3=G2, mm4=G1, mm5=R1, mm6=R2 */\
    "packuswb          %%mm0, %%mm2     \n\t"\
    "packuswb          %%mm6, %%mm5     \n\t"\
    "packuswb          %%mm3, %%mm4     \n\t"\

#define YSCALEYUV2RGB1(index, c)  REAL_YSCALEYUV2RGB1(index, c)

#define REAL_YSCALEYUV2PACKED1b(index, c) \
    "xor "#index", "#index"             \n\t"\
    ".p2align              4            \n\t"\
    "1:                                 \n\t"\
    "movq     (%2, "#index"), %%mm2     \n\t" /* uvbuf0[eax]*/\
    "movq     (%3, "#index"), %%mm3     \n\t" /* uvbuf1[eax]*/\
    "movq "AV_STRINGIFY(VOF)"(%2, "#index"), %%mm5     \n\t" /* uvbuf0[eax+2048]*/\
    "movq "AV_STRINGIFY(VOF)"(%3, "#index"), %%mm4     \n\t" /* uvbuf1[eax+2048]*/\
    "paddw             %%mm2, %%mm3     \n\t" /* uvbuf0[eax] + uvbuf1[eax]*/\
    "paddw             %%mm5, %%mm4     \n\t" /* uvbuf0[eax+2048] + uvbuf1[eax+2048]*/\
    "psrlw                $8, %%mm3     \n\t" \
    "psrlw                $8, %%mm4     \n\t" \
    "movq  (%0, "#index", 2), %%mm1     \n\t" /*buf0[eax]*/\
    "movq 8(%0, "#index", 2), %%mm7     \n\t" /*buf0[eax]*/\
    "psraw                $7, %%mm1     \n\t" \
    "psraw                $7, %%mm7     \n\t"
#define YSCALEYUV2PACKED1b(index, c)  REAL_YSCALEYUV2PACKED1b(index, c)

// do vertical chrominance interpolation
#define REAL_YSCALEYUV2RGB1b(index, c) \
    "xor            "#index", "#index"  \n\t"\
    ".p2align              4            \n\t"\
    "1:                                 \n\t"\
    "movq     (%2, "#index"), %%mm2     \n\t" /* uvbuf0[eax]*/\
    "movq     (%3, "#index"), %%mm3     \n\t" /* uvbuf1[eax]*/\
    "movq "AV_STRINGIFY(VOF)"(%2, "#index"), %%mm5     \n\t" /* uvbuf0[eax+2048]*/\
    "movq "AV_STRINGIFY(VOF)"(%3, "#index"), %%mm4     \n\t" /* uvbuf1[eax+2048]*/\
    "paddw             %%mm2, %%mm3     \n\t" /* uvbuf0[eax] + uvbuf1[eax]*/\
    "paddw             %%mm5, %%mm4     \n\t" /* uvbuf0[eax+2048] + uvbuf1[eax+2048]*/\
    "psrlw                $5, %%mm3     \n\t" /*FIXME might overflow*/\
    "psrlw                $5, %%mm4     \n\t" /*FIXME might overflow*/\
    "psubw  "U_OFFSET"("#c"), %%mm3     \n\t" /* (U-128)8*/\
    "psubw  "V_OFFSET"("#c"), %%mm4     \n\t" /* (V-128)8*/\
    "movq              %%mm3, %%mm2     \n\t" /* (U-128)8*/\
    "movq              %%mm4, %%mm5     \n\t" /* (V-128)8*/\
    "pmulhw "UG_COEFF"("#c"), %%mm3     \n\t"\
    "pmulhw "VG_COEFF"("#c"), %%mm4     \n\t"\
    /* mm2=(U-128)8, mm3=ug, mm4=vg mm5=(V-128)8 */\
    "movq  (%0, "#index", 2), %%mm1     \n\t" /*buf0[eax]*/\
    "movq 8(%0, "#index", 2), %%mm7     \n\t" /*buf0[eax]*/\
    "psraw                $4, %%mm1     \n\t" /* buf0[eax] - buf1[eax] >>4*/\
    "psraw                $4, %%mm7     \n\t" /* buf0[eax] - buf1[eax] >>4*/\
    "pmulhw "UB_COEFF"("#c"), %%mm2     \n\t"\
    "pmulhw "VR_COEFF"("#c"), %%mm5     \n\t"\
    "psubw  "Y_OFFSET"("#c"), %%mm1     \n\t" /* 8(Y-16)*/\
    "psubw  "Y_OFFSET"("#c"), %%mm7     \n\t" /* 8(Y-16)*/\
    "pmulhw  "Y_COEFF"("#c"), %%mm1     \n\t"\
    "pmulhw  "Y_COEFF"("#c"), %%mm7     \n\t"\
    /* mm1= Y1, mm2=ub, mm3=ug, mm4=vg mm5=vr, mm7=Y2 */\
    "paddw             %%mm3, %%mm4     \n\t"\
    "movq              %%mm2, %%mm0     \n\t"\
    "movq              %%mm5, %%mm6     \n\t"\
    "movq              %%mm4, %%mm3     \n\t"\
    "punpcklwd         %%mm2, %%mm2     \n\t"\
    "punpcklwd         %%mm5, %%mm5     \n\t"\
    "punpcklwd         %%mm4, %%mm4     \n\t"\
    "paddw             %%mm1, %%mm2     \n\t"\
    "paddw             %%mm1, %%mm5     \n\t"\
    "paddw             %%mm1, %%mm4     \n\t"\
    "punpckhwd         %%mm0, %%mm0     \n\t"\
    "punpckhwd         %%mm6, %%mm6     \n\t"\
    "punpckhwd         %%mm3, %%mm3     \n\t"\
    "paddw             %%mm7, %%mm0     \n\t"\
    "paddw             %%mm7, %%mm6     \n\t"\
    "paddw             %%mm7, %%mm3     \n\t"\
    /* mm0=B1, mm2=B2, mm3=G2, mm4=G1, mm5=R1, mm6=R2 */\
    "packuswb          %%mm0, %%mm2     \n\t"\
    "packuswb          %%mm6, %%mm5     \n\t"\
    "packuswb          %%mm3, %%mm4     \n\t"\

#define YSCALEYUV2RGB1b(index, c)  REAL_YSCALEYUV2RGB1b(index, c)

#define REAL_YSCALEYUV2RGB1_ALPHA(index) \
    "movq  (%1, "#index", 2), %%mm7     \n\t" /* abuf0[index  ]     */\
    "movq 8(%1, "#index", 2), %%mm1     \n\t" /* abuf0[index+4]     */\
    "psraw                $7, %%mm7     \n\t" /* abuf0[index  ] >>7 */\
    "psraw                $7, %%mm1     \n\t" /* abuf0[index+4] >>7 */\
    "packuswb          %%mm1, %%mm7     \n\t"
#define YSCALEYUV2RGB1_ALPHA(index) REAL_YSCALEYUV2RGB1_ALPHA(index)

#define REAL_WRITEBGR32(dst, dstw, index, b, g, r, a, q0, q2, q3, t) \
    "movq       "#b", "#q2"     \n\t" /* B */\
    "movq       "#r", "#t"      \n\t" /* R */\
    "punpcklbw  "#g", "#b"      \n\t" /* GBGBGBGB 0 */\
    "punpcklbw  "#a", "#r"      \n\t" /* ARARARAR 0 */\
    "punpckhbw  "#g", "#q2"     \n\t" /* GBGBGBGB 2 */\
    "punpckhbw  "#a", "#t"      \n\t" /* ARARARAR 2 */\
    "movq       "#b", "#q0"     \n\t" /* GBGBGBGB 0 */\
    "movq      "#q2", "#q3"     \n\t" /* GBGBGBGB 2 */\
    "punpcklwd  "#r", "#q0"     \n\t" /* ARGBARGB 0 */\
    "punpckhwd  "#r", "#b"      \n\t" /* ARGBARGB 1 */\
    "punpcklwd  "#t", "#q2"     \n\t" /* ARGBARGB 2 */\
    "punpckhwd  "#t", "#q3"     \n\t" /* ARGBARGB 3 */\
\
    MOVNTQ(   q0,   (dst, index, 4))\
    MOVNTQ(    b,  8(dst, index, 4))\
    MOVNTQ(   q2, 16(dst, index, 4))\
    MOVNTQ(   q3, 24(dst, index, 4))\
\
    "add      $8, "#index"      \n\t"\
    "cmp "#dstw", "#index"      \n\t"\
    " jb      1b                \n\t"
#define WRITEBGR32(dst, dstw, index, b, g, r, a, q0, q2, q3, t)  REAL_WRITEBGR32(dst, dstw, index, b, g, r, a, q0, q2, q3, t)

#define REAL_WRITERGB16(dst, dstw, index) \
    "pand "MANGLE(bF8)", %%mm2  \n\t" /* B */\
    "pand "MANGLE(bFC)", %%mm4  \n\t" /* G */\
    "pand "MANGLE(bF8)", %%mm5  \n\t" /* R */\
    "psrlq           $3, %%mm2  \n\t"\
\
    "movq         %%mm2, %%mm1  \n\t"\
    "movq         %%mm4, %%mm3  \n\t"\
\
    "punpcklbw    %%mm7, %%mm3  \n\t"\
    "punpcklbw    %%mm5, %%mm2  \n\t"\
    "punpckhbw    %%mm7, %%mm4  \n\t"\
    "punpckhbw    %%mm5, %%mm1  \n\t"\
\
    "psllq           $3, %%mm3  \n\t"\
    "psllq           $3, %%mm4  \n\t"\
\
    "por          %%mm3, %%mm2  \n\t"\
    "por          %%mm4, %%mm1  \n\t"\
\
    MOVNTQ(%%mm2,  (dst, index, 2))\
    MOVNTQ(%%mm1, 8(dst, index, 2))\
\
    "add             $8, "#index"   \n\t"\
    "cmp        "#dstw", "#index"   \n\t"\
    " jb             1b             \n\t"
#define WRITERGB16(dst, dstw, index)  REAL_WRITERGB16(dst, dstw, index)

#define REAL_WRITERGB15(dst, dstw, index) \
    "pand "MANGLE(bF8)", %%mm2  \n\t" /* B */\
    "pand "MANGLE(bF8)", %%mm4  \n\t" /* G */\
    "pand "MANGLE(bF8)", %%mm5  \n\t" /* R */\
    "psrlq           $3, %%mm2  \n\t"\
    "psrlq           $1, %%mm5  \n\t"\
\
    "movq         %%mm2, %%mm1  \n\t"\
    "movq         %%mm4, %%mm3  \n\t"\
\
    "punpcklbw    %%mm7, %%mm3  \n\t"\
    "punpcklbw    %%mm5, %%mm2  \n\t"\
    "punpckhbw    %%mm7, %%mm4  \n\t"\
    "punpckhbw    %%mm5, %%mm1  \n\t"\
\
    "psllq           $2, %%mm3  \n\t"\
    "psllq           $2, %%mm4  \n\t"\
\
    "por          %%mm3, %%mm2  \n\t"\
    "por          %%mm4, %%mm1  \n\t"\
\
    MOVNTQ(%%mm2,  (dst, index, 2))\
    MOVNTQ(%%mm1, 8(dst, index, 2))\
\
    "add             $8, "#index"   \n\t"\
    "cmp        "#dstw", "#index"   \n\t"\
    " jb             1b             \n\t"
#define WRITERGB15(dst, dstw, index)  REAL_WRITERGB15(dst, dstw, index)

#define WRITEBGR24MMX(dst, dstw, index) \
    /* mm2=B, %%mm4=G, %%mm5=R, %%mm7=0 */\
    "movq      %%mm2, %%mm1     \n\t" /* B */\
    "movq      %%mm5, %%mm6     \n\t" /* R */\
    "punpcklbw %%mm4, %%mm2     \n\t" /* GBGBGBGB 0 */\
    "punpcklbw %%mm7, %%mm5     \n\t" /* 0R0R0R0R 0 */\
    "punpckhbw %%mm4, %%mm1     \n\t" /* GBGBGBGB 2 */\
    "punpckhbw %%mm7, %%mm6     \n\t" /* 0R0R0R0R 2 */\
    "movq      %%mm2, %%mm0     \n\t" /* GBGBGBGB 0 */\
    "movq      %%mm1, %%mm3     \n\t" /* GBGBGBGB 2 */\
    "punpcklwd %%mm5, %%mm0     \n\t" /* 0RGB0RGB 0 */\
    "punpckhwd %%mm5, %%mm2     \n\t" /* 0RGB0RGB 1 */\
    "punpcklwd %%mm6, %%mm1     \n\t" /* 0RGB0RGB 2 */\
    "punpckhwd %%mm6, %%mm3     \n\t" /* 0RGB0RGB 3 */\
\
    "movq      %%mm0, %%mm4     \n\t" /* 0RGB0RGB 0 */\
    "movq      %%mm2, %%mm6     \n\t" /* 0RGB0RGB 1 */\
    "movq      %%mm1, %%mm5     \n\t" /* 0RGB0RGB 2 */\
    "movq      %%mm3, %%mm7     \n\t" /* 0RGB0RGB 3 */\
\
    "psllq       $40, %%mm0     \n\t" /* RGB00000 0 */\
    "psllq       $40, %%mm2     \n\t" /* RGB00000 1 */\
    "psllq       $40, %%mm1     \n\t" /* RGB00000 2 */\
    "psllq       $40, %%mm3     \n\t" /* RGB00000 3 */\
\
    "punpckhdq %%mm4, %%mm0     \n\t" /* 0RGBRGB0 0 */\
    "punpckhdq %%mm6, %%mm2     \n\t" /* 0RGBRGB0 1 */\
    "punpckhdq %%mm5, %%mm1     \n\t" /* 0RGBRGB0 2 */\
    "punpckhdq %%mm7, %%mm3     \n\t" /* 0RGBRGB0 3 */\
\
    "psrlq        $8, %%mm0     \n\t" /* 00RGBRGB 0 */\
    "movq      %%mm2, %%mm6     \n\t" /* 0RGBRGB0 1 */\
    "psllq       $40, %%mm2     \n\t" /* GB000000 1 */\
    "por       %%mm2, %%mm0     \n\t" /* GBRGBRGB 0 */\
    MOVNTQ(%%mm0, (dst))\
\
    "psrlq       $24, %%mm6     \n\t" /* 0000RGBR 1 */\
    "movq      %%mm1, %%mm5     \n\t" /* 0RGBRGB0 2 */\
    "psllq       $24, %%mm1     \n\t" /* BRGB0000 2 */\
    "por       %%mm1, %%mm6     \n\t" /* BRGBRGBR 1 */\
    MOVNTQ(%%mm6, 8(dst))\
\
    "psrlq       $40, %%mm5     \n\t" /* 000000RG 2 */\
    "psllq        $8, %%mm3     \n\t" /* RGBRGB00 3 */\
    "por       %%mm3, %%mm5     \n\t" /* RGBRGBRG 2 */\
    MOVNTQ(%%mm5, 16(dst))\
\
    "add         $24, "#dst"    \n\t"\
\
    "add          $8, "#index"  \n\t"\
    "cmp     "#dstw", "#index"  \n\t"\
    " jb          1b            \n\t"

#define WRITEBGR24MMX2(dst, dstw, index) \
    /* mm2=B, %%mm4=G, %%mm5=R, %%mm7=0 */\
    "movq "MANGLE(ff_M24A)", %%mm0 \n\t"\
    "movq "MANGLE(ff_M24C)", %%mm7 \n\t"\
    "pshufw $0x50, %%mm2, %%mm1 \n\t" /* B3 B2 B3 B2  B1 B0 B1 B0 */\
    "pshufw $0x50, %%mm4, %%mm3 \n\t" /* G3 G2 G3 G2  G1 G0 G1 G0 */\
    "pshufw $0x00, %%mm5, %%mm6 \n\t" /* R1 R0 R1 R0  R1 R0 R1 R0 */\
\
    "pand   %%mm0, %%mm1        \n\t" /*    B2        B1       B0 */\
    "pand   %%mm0, %%mm3        \n\t" /*    G2        G1       G0 */\
    "pand   %%mm7, %%mm6        \n\t" /*       R1        R0       */\
\
    "psllq     $8, %%mm3        \n\t" /* G2        G1       G0    */\
    "por    %%mm1, %%mm6        \n\t"\
    "por    %%mm3, %%mm6        \n\t"\
    MOVNTQ(%%mm6, (dst))\
\
    "psrlq     $8, %%mm4        \n\t" /* 00 G7 G6 G5  G4 G3 G2 G1 */\
    "pshufw $0xA5, %%mm2, %%mm1 \n\t" /* B5 B4 B5 B4  B3 B2 B3 B2 */\
    "pshufw $0x55, %%mm4, %%mm3 \n\t" /* G4 G3 G4 G3  G4 G3 G4 G3 */\
    "pshufw $0xA5, %%mm5, %%mm6 \n\t" /* R5 R4 R5 R4  R3 R2 R3 R2 */\
\
    "pand "MANGLE(ff_M24B)", %%mm1 \n\t" /* B5       B4        B3    */\
    "pand   %%mm7, %%mm3        \n\t" /*       G4        G3       */\
    "pand   %%mm0, %%mm6        \n\t" /*    R4        R3       R2 */\
\
    "por    %%mm1, %%mm3        \n\t" /* B5    G4 B4     G3 B3    */\
    "por    %%mm3, %%mm6        \n\t"\
    MOVNTQ(%%mm6, 8(dst))\
\
    "pshufw $0xFF, %%mm2, %%mm1 \n\t" /* B7 B6 B7 B6  B7 B6 B6 B7 */\
    "pshufw $0xFA, %%mm4, %%mm3 \n\t" /* 00 G7 00 G7  G6 G5 G6 G5 */\
    "pshufw $0xFA, %%mm5, %%mm6 \n\t" /* R7 R6 R7 R6  R5 R4 R5 R4 */\
\
    "pand   %%mm7, %%mm1        \n\t" /*       B7        B6       */\
    "pand   %%mm0, %%mm3        \n\t" /*    G7        G6       G5 */\
    "pand "MANGLE(ff_M24B)", %%mm6 \n\t" /* R7       R6        R5    */\
\
    "por    %%mm1, %%mm3        \n\t"\
    "por    %%mm3, %%mm6        \n\t"\
    MOVNTQ(%%mm6, 16(dst))\
\
    "add      $24, "#dst"       \n\t"\
\
    "add       $8, "#index"     \n\t"\
    "cmp  "#dstw", "#index"     \n\t"\
    " jb       1b               \n\t"

#if COMPILE_TEMPLATE_MMX2
#undef WRITEBGR24
#define WRITEBGR24(dst, dstw, index)  WRITEBGR24MMX2(dst, dstw, index)
#else
#undef WRITEBGR24
#define WRITEBGR24(dst, dstw, index)  WRITEBGR24MMX(dst, dstw, index)
#endif

#define REAL_WRITEYUY2(dst, dstw, index) \
    "packuswb  %%mm3, %%mm3     \n\t"\
    "packuswb  %%mm4, %%mm4     \n\t"\
    "packuswb  %%mm7, %%mm1     \n\t"\
    "punpcklbw %%mm4, %%mm3     \n\t"\
    "movq      %%mm1, %%mm7     \n\t"\
    "punpcklbw %%mm3, %%mm1     \n\t"\
    "punpckhbw %%mm3, %%mm7     \n\t"\
\
    MOVNTQ(%%mm1, (dst, index, 2))\
    MOVNTQ(%%mm7, 8(dst, index, 2))\
\
    "add          $8, "#index"  \n\t"\
    "cmp     "#dstw", "#index"  \n\t"\
    " jb          1b            \n\t"
#define WRITEYUY2(dst, dstw, index)  REAL_WRITEYUY2(dst, dstw, index)


static inline void RENAME(yuv2yuvX)(SwsContext *c, const int16_t *lumFilter, const int16_t **lumSrc, int lumFilterSize,
                                    const int16_t *chrFilter, const int16_t **chrSrc, int chrFilterSize, const int16_t **alpSrc,
                                    uint8_t *dest, uint8_t *uDest, uint8_t *vDest, uint8_t *aDest, long dstW, long chrDstW)
{
        if (c->flags & SWS_ACCURATE_RND) {
            if (uDest) {
                YSCALEYUV2YV12X_ACCURATE(   "0", CHR_MMX_FILTER_OFFSET, uDest, chrDstW)
                YSCALEYUV2YV12X_ACCURATE(AV_STRINGIFY(VOF), CHR_MMX_FILTER_OFFSET, vDest, chrDstW)
            }
            if (CONFIG_SWSCALE_ALPHA && aDest) {
                YSCALEYUV2YV12X_ACCURATE(   "0", ALP_MMX_FILTER_OFFSET, aDest, dstW)
            }

            YSCALEYUV2YV12X_ACCURATE("0", LUM_MMX_FILTER_OFFSET, dest, dstW)
        } else {
            if (uDest) {
                YSCALEYUV2YV12X(   "0", CHR_MMX_FILTER_OFFSET, uDest, chrDstW)
                YSCALEYUV2YV12X(AV_STRINGIFY(VOF), CHR_MMX_FILTER_OFFSET, vDest, chrDstW)
            }
            if (CONFIG_SWSCALE_ALPHA && aDest) {
                YSCALEYUV2YV12X(   "0", ALP_MMX_FILTER_OFFSET, aDest, dstW)
            }

            YSCALEYUV2YV12X("0", LUM_MMX_FILTER_OFFSET, dest, dstW)
        }
}

static inline void RENAME(yuv2yuv1)(SwsContext *c, const int16_t *lumSrc, const int16_t *chrSrc, const int16_t *alpSrc,
                                    uint8_t *dest, uint8_t *uDest, uint8_t *vDest, uint8_t *aDest, long dstW, long chrDstW)
{
        long p= 4;
        const int16_t *src[4]= {alpSrc + dstW, lumSrc + dstW, chrSrc + chrDstW, chrSrc + VOFW + chrDstW};
        uint8_t *dst[4]= {aDest, dest, uDest, vDest};
        x86_reg counter[4]= {dstW, dstW, chrDstW, chrDstW};

        if (c->flags & SWS_ACCURATE_RND) {
            while(p--) {
                if (dst[p]) {
                    __asm__ volatile(
                        YSCALEYUV2YV121_ACCURATE
                        :: "r" (src[p]), "r" (dst[p] + counter[p]),
                        "g" (-counter[p])
                        : "%"REG_a
                    );
                }
            }
        } else {
            while(p--) {
                if (dst[p]) {
                    __asm__ volatile(
                        YSCALEYUV2YV121
                        :: "r" (src[p]), "r" (dst[p] + counter[p]),
                        "g" (-counter[p])
                        : "%"REG_a
                    );
                }
            }
        }
}


/**
 * vertical scale YV12 to RGB
 */
static inline void RENAME(yuv2packedX)(SwsContext *c, const int16_t *lumFilter, const int16_t **lumSrc, int lumFilterSize,
                                       const int16_t *chrFilter, const int16_t **chrSrc, int chrFilterSize,
                                       const int16_t **alpSrc, uint8_t *dest, long dstW, long dstY)
{
    x86_reg dummy=0;
    x86_reg dstW_reg = dstW;

        if (c->flags & SWS_ACCURATE_RND) {
            switch(c->dstFormat) {
            case PIX_FMT_RGB32:
                if (CONFIG_SWSCALE_ALPHA && c->alpPixBuf) {
                    YSCALEYUV2PACKEDX_ACCURATE
                    YSCALEYUV2RGBX
                    "movq                      %%mm2, "U_TEMP"(%0)  \n\t"
                    "movq                      %%mm4, "V_TEMP"(%0)  \n\t"
                    "movq                      %%mm5, "Y_TEMP"(%0)  \n\t"
                    YSCALEYUV2PACKEDX_ACCURATE_YA(ALP_MMX_FILTER_OFFSET)
                    "movq               "Y_TEMP"(%0), %%mm5         \n\t"
                    "psraw                        $3, %%mm1         \n\t"
                    "psraw                        $3, %%mm7         \n\t"
                    "packuswb                  %%mm7, %%mm1         \n\t"
                    WRITEBGR32(%4, %5, %%REGa, %%mm3, %%mm4, %%mm5, %%mm1, %%mm0, %%mm7, %%mm2, %%mm6)

                    YSCALEYUV2PACKEDX_END
                } else {
                    YSCALEYUV2PACKEDX_ACCURATE
                    YSCALEYUV2RGBX
                    "pcmpeqd %%mm7, %%mm7 \n\t"
                    WRITEBGR32(%4, %5, %%REGa, %%mm2, %%mm4, %%mm5, %%mm7, %%mm0, %%mm1, %%mm3, %%mm6)

                    YSCALEYUV2PACKEDX_END
                }
                return;
            case PIX_FMT_BGR24:
                YSCALEYUV2PACKEDX_ACCURATE
                YSCALEYUV2RGBX
                "pxor %%mm7, %%mm7 \n\t"
                "lea (%%"REG_a", %%"REG_a", 2), %%"REG_c"\n\t" //FIXME optimize
                "add %4, %%"REG_c"                        \n\t"
                WRITEBGR24(%%REGc, %5, %%REGa)


                :: "r" (&c->redDither),
                "m" (dummy), "m" (dummy), "m" (dummy),
                "r" (dest), "m" (dstW_reg)
                : "%"REG_a, "%"REG_c, "%"REG_d, "%"REG_S
                );
                return;
            case PIX_FMT_RGB555:
                YSCALEYUV2PACKEDX_ACCURATE
                YSCALEYUV2RGBX
                "pxor %%mm7, %%mm7 \n\t"
                /* mm2=B, %%mm4=G, %%mm5=R, %%mm7=0 */
#ifdef DITHER1XBPP
                "paddusb "BLUE_DITHER"(%0), %%mm2\n\t"
                "paddusb "GREEN_DITHER"(%0), %%mm4\n\t"
                "paddusb "RED_DITHER"(%0), %%mm5\n\t"
#endif

                WRITERGB15(%4, %5, %%REGa)
                YSCALEYUV2PACKEDX_END
                return;
            case PIX_FMT_RGB565:
                YSCALEYUV2PACKEDX_ACCURATE
                YSCALEYUV2RGBX
                "pxor %%mm7, %%mm7 \n\t"
                /* mm2=B, %%mm4=G, %%mm5=R, %%mm7=0 */
#ifdef DITHER1XBPP
                "paddusb "BLUE_DITHER"(%0), %%mm2\n\t"
                "paddusb "GREEN_DITHER"(%0), %%mm4\n\t"
                "paddusb "RED_DITHER"(%0), %%mm5\n\t"
#endif

                WRITERGB16(%4, %5, %%REGa)
                YSCALEYUV2PACKEDX_END
                return;
            case PIX_FMT_YUYV422:
                YSCALEYUV2PACKEDX_ACCURATE
                /* mm2=B, %%mm4=G, %%mm5=R, %%mm7=0 */

                "psraw $3, %%mm3    \n\t"
                "psraw $3, %%mm4    \n\t"
                "psraw $3, %%mm1    \n\t"
                "psraw $3, %%mm7    \n\t"
                WRITEYUY2(%4, %5, %%REGa)
                YSCALEYUV2PACKEDX_END
                return;
            }
        } else {
            switch(c->dstFormat) {
            case PIX_FMT_RGB32:
                if (CONFIG_SWSCALE_ALPHA && c->alpPixBuf) {
                    YSCALEYUV2PACKEDX
                    YSCALEYUV2RGBX
                    YSCALEYUV2PACKEDX_YA(ALP_MMX_FILTER_OFFSET, %%mm0, %%mm3, %%mm6, %%mm1, %%mm7)
                    "psraw                        $3, %%mm1         \n\t"
                    "psraw                        $3, %%mm7         \n\t"
                    "packuswb                  %%mm7, %%mm1         \n\t"
                    WRITEBGR32(%4, %5, %%REGa, %%mm2, %%mm4, %%mm5, %%mm1, %%mm0, %%mm7, %%mm3, %%mm6)
                    YSCALEYUV2PACKEDX_END
                } else {
                    YSCALEYUV2PACKEDX
                    YSCALEYUV2RGBX
                    "pcmpeqd %%mm7, %%mm7 \n\t"
                    WRITEBGR32(%4, %5, %%REGa, %%mm2, %%mm4, %%mm5, %%mm7, %%mm0, %%mm1, %%mm3, %%mm6)
                    YSCALEYUV2PACKEDX_END
                }
                return;
            case PIX_FMT_BGR24:
                YSCALEYUV2PACKEDX
                YSCALEYUV2RGBX
                "pxor                    %%mm7, %%mm7       \n\t"
                "lea (%%"REG_a", %%"REG_a", 2), %%"REG_c"   \n\t" //FIXME optimize
                "add                        %4, %%"REG_c"   \n\t"
                WRITEBGR24(%%REGc, %5, %%REGa)

                :: "r" (&c->redDither),
                "m" (dummy), "m" (dummy), "m" (dummy),
                "r" (dest),  "m" (dstW_reg)
                : "%"REG_a, "%"REG_c, "%"REG_d, "%"REG_S
                );
                return;
            case PIX_FMT_RGB555:
                YSCALEYUV2PACKEDX
                YSCALEYUV2RGBX
                "pxor %%mm7, %%mm7 \n\t"
                /* mm2=B, %%mm4=G, %%mm5=R, %%mm7=0 */
#ifdef DITHER1XBPP
                "paddusb "BLUE_DITHER"(%0), %%mm2  \n\t"
                "paddusb "GREEN_DITHER"(%0), %%mm4  \n\t"
                "paddusb "RED_DITHER"(%0), %%mm5  \n\t"
#endif

                WRITERGB15(%4, %5, %%REGa)
                YSCALEYUV2PACKEDX_END
                return;
            case PIX_FMT_RGB565:
                YSCALEYUV2PACKEDX
                YSCALEYUV2RGBX
                "pxor %%mm7, %%mm7 \n\t"
                /* mm2=B, %%mm4=G, %%mm5=R, %%mm7=0 */
#ifdef DITHER1XBPP
                "paddusb "BLUE_DITHER"(%0), %%mm2  \n\t"
                "paddusb "GREEN_DITHER"(%0), %%mm4  \n\t"
                "paddusb "RED_DITHER"(%0), %%mm5  \n\t"
#endif

                WRITERGB16(%4, %5, %%REGa)
                YSCALEYUV2PACKEDX_END
                return;
            case PIX_FMT_YUYV422:
                YSCALEYUV2PACKEDX
                /* mm2=B, %%mm4=G, %%mm5=R, %%mm7=0 */

                "psraw $3, %%mm3    \n\t"
                "psraw $3, %%mm4    \n\t"
                "psraw $3, %%mm1    \n\t"
                "psraw $3, %%mm7    \n\t"
                WRITEYUY2(%4, %5, %%REGa)
                YSCALEYUV2PACKEDX_END
                return;
            }
        }

    yuv2packedXinC(c, lumFilter, lumSrc, lumFilterSize,
                   chrFilter, chrSrc, chrFilterSize,
                   alpSrc, dest, dstW, dstY);
}

/**
 * vertical bilinear scale YV12 to RGB
 */
static inline void RENAME(yuv2packed2)(SwsContext *c, const uint16_t *buf0, const uint16_t *buf1, const uint16_t *uvbuf0, const uint16_t *uvbuf1,
                          const uint16_t *abuf0, const uint16_t *abuf1, uint8_t *dest, int dstW, int yalpha, int uvalpha, int y)
{
        switch(c->dstFormat) {
        //Note 8280 == DSTW_OFFSET but the preprocessor can't handle that there :(
        case PIX_FMT_RGB32:
            if (CONFIG_SWSCALE_ALPHA && c->alpPixBuf) {
#if ARCH_X86_64
                __asm__ volatile(
                    YSCALEYUV2RGB(%%r8, %5)
                    YSCALEYUV2RGB_YA(%%r8, %5, %6, %7)
                    "psraw                  $3, %%mm1       \n\t" /* abuf0[eax] - abuf1[eax] >>7*/
                    "psraw                  $3, %%mm7       \n\t" /* abuf0[eax] - abuf1[eax] >>7*/
                    "packuswb            %%mm7, %%mm1       \n\t"
                    WRITEBGR32(%4, 8280(%5), %%r8, %%mm2, %%mm4, %%mm5, %%mm1, %%mm0, %%mm7, %%mm3, %%mm6)

                    :: "c" (buf0), "d" (buf1), "S" (uvbuf0), "D" (uvbuf1), "r" (dest),
                    "a" (&c->redDither)
                    ,"r" (abuf0), "r" (abuf1)
                    : "%r8"
                );
#else
                c->u_temp=(intptr_t)abuf0;
                c->v_temp=(intptr_t)abuf1;
                __asm__ volatile(
                    "mov %%"REG_b", "ESP_OFFSET"(%5)        \n\t"
                    "mov        %4, %%"REG_b"               \n\t"
                    "push %%"REG_BP"                        \n\t"
                    YSCALEYUV2RGB(%%REGBP, %5)
                    "push                   %0              \n\t"
                    "push                   %1              \n\t"
                    "mov          "U_TEMP"(%5), %0          \n\t"
                    "mov          "V_TEMP"(%5), %1          \n\t"
                    YSCALEYUV2RGB_YA(%%REGBP, %5, %0, %1)
                    "psraw                  $3, %%mm1       \n\t" /* abuf0[eax] - abuf1[eax] >>7*/
                    "psraw                  $3, %%mm7       \n\t" /* abuf0[eax] - abuf1[eax] >>7*/
                    "packuswb            %%mm7, %%mm1       \n\t"
                    "pop                    %1              \n\t"
                    "pop                    %0              \n\t"
                    WRITEBGR32(%%REGb, 8280(%5), %%REGBP, %%mm2, %%mm4, %%mm5, %%mm1, %%mm0, %%mm7, %%mm3, %%mm6)
                    "pop %%"REG_BP"                         \n\t"
                    "mov "ESP_OFFSET"(%5), %%"REG_b"        \n\t"

                    :: "c" (buf0), "d" (buf1), "S" (uvbuf0), "D" (uvbuf1), "m" (dest),
                    "a" (&c->redDither)
                );
#endif
            } else {
                __asm__ volatile(
                    "mov %%"REG_b", "ESP_OFFSET"(%5)        \n\t"
                    "mov        %4, %%"REG_b"               \n\t"
                    "push %%"REG_BP"                        \n\t"
                    YSCALEYUV2RGB(%%REGBP, %5)
                    "pcmpeqd %%mm7, %%mm7                   \n\t"
                    WRITEBGR32(%%REGb, 8280(%5), %%REGBP, %%mm2, %%mm4, %%mm5, %%mm7, %%mm0, %%mm1, %%mm3, %%mm6)
                    "pop %%"REG_BP"                         \n\t"
                    "mov "ESP_OFFSET"(%5), %%"REG_b"        \n\t"

                    :: "c" (buf0), "d" (buf1), "S" (uvbuf0), "D" (uvbuf1), "m" (dest),
                    "a" (&c->redDither)
                );
            }
            return;
        case PIX_FMT_BGR24:
            __asm__ volatile(
                "mov %%"REG_b", "ESP_OFFSET"(%5)        \n\t"
                "mov        %4, %%"REG_b"               \n\t"
                "push %%"REG_BP"                        \n\t"
                YSCALEYUV2RGB(%%REGBP, %5)
                "pxor    %%mm7, %%mm7                   \n\t"
                WRITEBGR24(%%REGb, 8280(%5), %%REGBP)
                "pop %%"REG_BP"                         \n\t"
                "mov "ESP_OFFSET"(%5), %%"REG_b"        \n\t"
                :: "c" (buf0), "d" (buf1), "S" (uvbuf0), "D" (uvbuf1), "m" (dest),
                "a" (&c->redDither)
            );
            return;
        case PIX_FMT_RGB555:
            __asm__ volatile(
                "mov %%"REG_b", "ESP_OFFSET"(%5)        \n\t"
                "mov        %4, %%"REG_b"               \n\t"
                "push %%"REG_BP"                        \n\t"
                YSCALEYUV2RGB(%%REGBP, %5)
                "pxor    %%mm7, %%mm7                   \n\t"
                /* mm2=B, %%mm4=G, %%mm5=R, %%mm7=0 */
#ifdef DITHER1XBPP
                "paddusb "BLUE_DITHER"(%5), %%mm2      \n\t"
                "paddusb "GREEN_DITHER"(%5), %%mm4      \n\t"
                "paddusb "RED_DITHER"(%5), %%mm5      \n\t"
#endif

                WRITERGB15(%%REGb, 8280(%5), %%REGBP)
                "pop %%"REG_BP"                         \n\t"
                "mov "ESP_OFFSET"(%5), %%"REG_b"        \n\t"

                :: "c" (buf0), "d" (buf1), "S" (uvbuf0), "D" (uvbuf1), "m" (dest),
                "a" (&c->redDither)
            );
            return;
        case PIX_FMT_RGB565:
            __asm__ volatile(
                "mov %%"REG_b", "ESP_OFFSET"(%5)        \n\t"
                "mov        %4, %%"REG_b"               \n\t"
                "push %%"REG_BP"                        \n\t"
                YSCALEYUV2RGB(%%REGBP, %5)
                "pxor    %%mm7, %%mm7                   \n\t"
                /* mm2=B, %%mm4=G, %%mm5=R, %%mm7=0 */
#ifdef DITHER1XBPP
                "paddusb "BLUE_DITHER"(%5), %%mm2      \n\t"
                "paddusb "GREEN_DITHER"(%5), %%mm4      \n\t"
                "paddusb "RED_DITHER"(%5), %%mm5      \n\t"
#endif

                WRITERGB16(%%REGb, 8280(%5), %%REGBP)
                "pop %%"REG_BP"                         \n\t"
                "mov "ESP_OFFSET"(%5), %%"REG_b"        \n\t"
                :: "c" (buf0), "d" (buf1), "S" (uvbuf0), "D" (uvbuf1), "m" (dest),
                "a" (&c->redDither)
            );
            return;
        case PIX_FMT_YUYV422:
            __asm__ volatile(
                "mov %%"REG_b", "ESP_OFFSET"(%5)        \n\t"
                "mov %4, %%"REG_b"                        \n\t"
                "push %%"REG_BP"                        \n\t"
                YSCALEYUV2PACKED(%%REGBP, %5)
                WRITEYUY2(%%REGb, 8280(%5), %%REGBP)
                "pop %%"REG_BP"                         \n\t"
                "mov "ESP_OFFSET"(%5), %%"REG_b"        \n\t"
                :: "c" (buf0), "d" (buf1), "S" (uvbuf0), "D" (uvbuf1), "m" (dest),
                "a" (&c->redDither)
            );
            return;
        }

    yuv2packed2_c(c, buf0, buf1, uvbuf0, uvbuf1, abuf0, abuf1,
                  dest, dstW, yalpha, uvalpha, y);
}

/**
 * YV12 to RGB without scaling or interpolating
 */
static inline void RENAME(yuv2packed1)(SwsContext *c, const uint16_t *buf0, const uint16_t *uvbuf0, const uint16_t *uvbuf1,
                          const uint16_t *abuf0, uint8_t *dest, int dstW, int uvalpha, enum PixelFormat dstFormat, int flags, int y)
{
        const uint16_t *buf1= buf0; //FIXME needed for RGB1/BGR1

        if (flags&SWS_FULL_CHR_H_INT) {
            c->yuv2packed2(c, buf0, buf0, uvbuf0, uvbuf1, abuf0, abuf0, dest, dstW, 0, uvalpha, y);
            return;
        }

        if (uvalpha < 2048) { // note this is not correct (shifts chrominance by 0.5 pixels) but it is a bit faster
            switch(dstFormat) {
            case PIX_FMT_RGB32:
                if (CONFIG_SWSCALE_ALPHA && c->alpPixBuf) {
                    __asm__ volatile(
                        "mov %%"REG_b", "ESP_OFFSET"(%5)        \n\t"
                        "mov        %4, %%"REG_b"               \n\t"
                        "push %%"REG_BP"                        \n\t"
                        YSCALEYUV2RGB1(%%REGBP, %5)
                        YSCALEYUV2RGB1_ALPHA(%%REGBP)
                        WRITEBGR32(%%REGb, 8280(%5), %%REGBP, %%mm2, %%mm4, %%mm5, %%mm7, %%mm0, %%mm1, %%mm3, %%mm6)
                        "pop %%"REG_BP"                         \n\t"
                        "mov "ESP_OFFSET"(%5), %%"REG_b"        \n\t"

                        :: "c" (buf0), "d" (abuf0), "S" (uvbuf0), "D" (uvbuf1), "m" (dest),
                        "a" (&c->redDither)
                    );
                } else {
                    __asm__ volatile(
                        "mov %%"REG_b", "ESP_OFFSET"(%5)        \n\t"
                        "mov        %4, %%"REG_b"               \n\t"
                        "push %%"REG_BP"                        \n\t"
                        YSCALEYUV2RGB1(%%REGBP, %5)
                        "pcmpeqd %%mm7, %%mm7                   \n\t"
                        WRITEBGR32(%%REGb, 8280(%5), %%REGBP, %%mm2, %%mm4, %%mm5, %%mm7, %%mm0, %%mm1, %%mm3, %%mm6)
                        "pop %%"REG_BP"                         \n\t"
                        "mov "ESP_OFFSET"(%5), %%"REG_b"        \n\t"

                        :: "c" (buf0), "d" (buf1), "S" (uvbuf0), "D" (uvbuf1), "m" (dest),
                        "a" (&c->redDither)
                    );
                }
                return;
            case PIX_FMT_BGR24:
                __asm__ volatile(
                    "mov %%"REG_b", "ESP_OFFSET"(%5)        \n\t"
                    "mov        %4, %%"REG_b"               \n\t"
                    "push %%"REG_BP"                        \n\t"
                    YSCALEYUV2RGB1(%%REGBP, %5)
                    "pxor    %%mm7, %%mm7                   \n\t"
                    WRITEBGR24(%%REGb, 8280(%5), %%REGBP)
                    "pop %%"REG_BP"                         \n\t"
                    "mov "ESP_OFFSET"(%5), %%"REG_b"        \n\t"

                    :: "c" (buf0), "d" (buf1), "S" (uvbuf0), "D" (uvbuf1), "m" (dest),
                    "a" (&c->redDither)
                );
                return;
            case PIX_FMT_RGB555:
                __asm__ volatile(
                    "mov %%"REG_b", "ESP_OFFSET"(%5)        \n\t"
                    "mov        %4, %%"REG_b"               \n\t"
                    "push %%"REG_BP"                        \n\t"
                    YSCALEYUV2RGB1(%%REGBP, %5)
                    "pxor    %%mm7, %%mm7                   \n\t"
                    /* mm2=B, %%mm4=G, %%mm5=R, %%mm7=0 */
#ifdef DITHER1XBPP
                    "paddusb "BLUE_DITHER"(%5), %%mm2      \n\t"
                    "paddusb "GREEN_DITHER"(%5), %%mm4      \n\t"
                    "paddusb "RED_DITHER"(%5), %%mm5      \n\t"
#endif
                    WRITERGB15(%%REGb, 8280(%5), %%REGBP)
                    "pop %%"REG_BP"                         \n\t"
                    "mov "ESP_OFFSET"(%5), %%"REG_b"        \n\t"

                    :: "c" (buf0), "d" (buf1), "S" (uvbuf0), "D" (uvbuf1), "m" (dest),
                    "a" (&c->redDither)
                );
                return;
            case PIX_FMT_RGB565:
                __asm__ volatile(
                    "mov %%"REG_b", "ESP_OFFSET"(%5)        \n\t"
                    "mov        %4, %%"REG_b"               \n\t"
                    "push %%"REG_BP"                        \n\t"
                    YSCALEYUV2RGB1(%%REGBP, %5)
                    "pxor    %%mm7, %%mm7                   \n\t"
                    /* mm2=B, %%mm4=G, %%mm5=R, %%mm7=0 */
#ifdef DITHER1XBPP
                    "paddusb "BLUE_DITHER"(%5), %%mm2      \n\t"
                    "paddusb "GREEN_DITHER"(%5), %%mm4      \n\t"
                    "paddusb "RED_DITHER"(%5), %%mm5      \n\t"
#endif

                    WRITERGB16(%%REGb, 8280(%5), %%REGBP)
                    "pop %%"REG_BP"                         \n\t"
                    "mov "ESP_OFFSET"(%5), %%"REG_b"        \n\t"

                    :: "c" (buf0), "d" (buf1), "S" (uvbuf0), "D" (uvbuf1), "m" (dest),
                    "a" (&c->redDither)
                );
                return;
            case PIX_FMT_YUYV422:
                __asm__ volatile(
                    "mov %%"REG_b", "ESP_OFFSET"(%5)        \n\t"
                    "mov        %4, %%"REG_b"               \n\t"
                    "push %%"REG_BP"                        \n\t"
                    YSCALEYUV2PACKED1(%%REGBP, %5)
                    WRITEYUY2(%%REGb, 8280(%5), %%REGBP)
                    "pop %%"REG_BP"                         \n\t"
                    "mov "ESP_OFFSET"(%5), %%"REG_b"        \n\t"

                    :: "c" (buf0), "d" (buf1), "S" (uvbuf0), "D" (uvbuf1), "m" (dest),
                    "a" (&c->redDither)
                );
                return;
            }
        } else {
            switch(dstFormat) {
            case PIX_FMT_RGB32:
                if (CONFIG_SWSCALE_ALPHA && c->alpPixBuf) {
                    __asm__ volatile(
                        "mov %%"REG_b", "ESP_OFFSET"(%5)        \n\t"
                        "mov        %4, %%"REG_b"               \n\t"
                        "push %%"REG_BP"                        \n\t"
                        YSCALEYUV2RGB1b(%%REGBP, %5)
                        YSCALEYUV2RGB1_ALPHA(%%REGBP)
                        WRITEBGR32(%%REGb, 8280(%5), %%REGBP, %%mm2, %%mm4, %%mm5, %%mm7, %%mm0, %%mm1, %%mm3, %%mm6)
                        "pop %%"REG_BP"                         \n\t"
                        "mov "ESP_OFFSET"(%5), %%"REG_b"        \n\t"

                        :: "c" (buf0), "d" (abuf0), "S" (uvbuf0), "D" (uvbuf1), "m" (dest),
                        "a" (&c->redDither)
                    );
                } else {
                    __asm__ volatile(
                        "mov %%"REG_b", "ESP_OFFSET"(%5)        \n\t"
                        "mov        %4, %%"REG_b"               \n\t"
                        "push %%"REG_BP"                        \n\t"
                        YSCALEYUV2RGB1b(%%REGBP, %5)
                        "pcmpeqd %%mm7, %%mm7                   \n\t"
                        WRITEBGR32(%%REGb, 8280(%5), %%REGBP, %%mm2, %%mm4, %%mm5, %%mm7, %%mm0, %%mm1, %%mm3, %%mm6)
                        "pop %%"REG_BP"                         \n\t"
                        "mov "ESP_OFFSET"(%5), %%"REG_b"        \n\t"

                        :: "c" (buf0), "d" (buf1), "S" (uvbuf0), "D" (uvbuf1), "m" (dest),
                        "a" (&c->redDither)
                    );
                }
                return;
            case PIX_FMT_BGR24:
                __asm__ volatile(
                    "mov %%"REG_b", "ESP_OFFSET"(%5)        \n\t"
                    "mov        %4, %%"REG_b"               \n\t"
                    "push %%"REG_BP"                        \n\t"
                    YSCALEYUV2RGB1b(%%REGBP, %5)
                    "pxor    %%mm7, %%mm7                   \n\t"
                    WRITEBGR24(%%REGb, 8280(%5), %%REGBP)
                    "pop %%"REG_BP"                         \n\t"
                    "mov "ESP_OFFSET"(%5), %%"REG_b"        \n\t"

                    :: "c" (buf0), "d" (buf1), "S" (uvbuf0), "D" (uvbuf1), "m" (dest),
                    "a" (&c->redDither)
                );
                return;
            case PIX_FMT_RGB555:
                __asm__ volatile(
                    "mov %%"REG_b", "ESP_OFFSET"(%5)        \n\t"
                    "mov        %4, %%"REG_b"               \n\t"
                    "push %%"REG_BP"                        \n\t"
                    YSCALEYUV2RGB1b(%%REGBP, %5)
                    "pxor    %%mm7, %%mm7                   \n\t"
                    /* mm2=B, %%mm4=G, %%mm5=R, %%mm7=0 */
#ifdef DITHER1XBPP
                    "paddusb "BLUE_DITHER"(%5), %%mm2      \n\t"
                    "paddusb "GREEN_DITHER"(%5), %%mm4      \n\t"
                    "paddusb "RED_DITHER"(%5), %%mm5      \n\t"
#endif
                    WRITERGB15(%%REGb, 8280(%5), %%REGBP)
                    "pop %%"REG_BP"                         \n\t"
                    "mov "ESP_OFFSET"(%5), %%"REG_b"        \n\t"

                    :: "c" (buf0), "d" (buf1), "S" (uvbuf0), "D" (uvbuf1), "m" (dest),
                    "a" (&c->redDither)
                );
                return;
            case PIX_FMT_RGB565:
                __asm__ volatile(
                    "mov %%"REG_b", "ESP_OFFSET"(%5)        \n\t"
                    "mov        %4, %%"REG_b"               \n\t"
                    "push %%"REG_BP"                        \n\t"
                    YSCALEYUV2RGB1b(%%REGBP, %5)
                    "pxor    %%mm7, %%mm7                   \n\t"
                    /* mm2=B, %%mm4=G, %%mm5=R, %%mm7=0 */
#ifdef DITHER1XBPP
                    "paddusb "BLUE_DITHER"(%5), %%mm2      \n\t"
                    "paddusb "GREEN_DITHER"(%5), %%mm4      \n\t"
                    "paddusb "RED_DITHER"(%5), %%mm5      \n\t"
#endif

                    WRITERGB16(%%REGb, 8280(%5), %%REGBP)
                    "pop %%"REG_BP"                         \n\t"
                    "mov "ESP_OFFSET"(%5), %%"REG_b"        \n\t"

                    :: "c" (buf0), "d" (buf1), "S" (uvbuf0), "D" (uvbuf1), "m" (dest),
                    "a" (&c->redDither)
                );
                return;
            case PIX_FMT_YUYV422:
                __asm__ volatile(
                    "mov %%"REG_b", "ESP_OFFSET"(%5)        \n\t"
                    "mov        %4, %%"REG_b"               \n\t"
                    "push %%"REG_BP"                        \n\t"
                    YSCALEYUV2PACKED1b(%%REGBP, %5)
                    WRITEYUY2(%%REGb, 8280(%5), %%REGBP)
                    "pop %%"REG_BP"                         \n\t"
                    "mov "ESP_OFFSET"(%5), %%"REG_b"        \n\t"

                    :: "c" (buf0), "d" (buf1), "S" (uvbuf0), "D" (uvbuf1), "m" (dest),
                    "a" (&c->redDither)
                );
                return;
            }
        }

    yuv2packed1_c(c, buf0, uvbuf0, uvbuf1, abuf0, dest,
                  dstW, uvalpha, dstFormat, flags, y);
}

//FIXME yuy2* can read up to 7 samples too much

static inline void RENAME(yuy2ToY)(uint8_t *dst, const uint8_t *src, long width, uint32_t *unused)
{
    __asm__ volatile(
        "movq "MANGLE(bm01010101)", %%mm2           \n\t"
        "mov                    %0, %%"REG_a"       \n\t"
        "1:                                         \n\t"
        "movq    (%1, %%"REG_a",2), %%mm0           \n\t"
        "movq   8(%1, %%"REG_a",2), %%mm1           \n\t"
        "pand                %%mm2, %%mm0           \n\t"
        "pand                %%mm2, %%mm1           \n\t"
        "packuswb            %%mm1, %%mm0           \n\t"
        "movq                %%mm0, (%2, %%"REG_a") \n\t"
        "add                    $8, %%"REG_a"       \n\t"
        " js                    1b                  \n\t"
        : : "g" ((x86_reg)-width), "r" (src+width*2), "r" (dst+width)
        : "%"REG_a
    );
}

static inline void RENAME(yuy2ToUV)(uint8_t *dstU, uint8_t *dstV, const uint8_t *src1, const uint8_t *src2, long width, uint32_t *unused)
{
    __asm__ volatile(
        "movq "MANGLE(bm01010101)", %%mm4           \n\t"
        "mov                    %0, %%"REG_a"       \n\t"
        "1:                                         \n\t"
        "movq    (%1, %%"REG_a",4), %%mm0           \n\t"
        "movq   8(%1, %%"REG_a",4), %%mm1           \n\t"
        "psrlw                  $8, %%mm0           \n\t"
        "psrlw                  $8, %%mm1           \n\t"
        "packuswb            %%mm1, %%mm0           \n\t"
        "movq                %%mm0, %%mm1           \n\t"
        "psrlw                  $8, %%mm0           \n\t"
        "pand                %%mm4, %%mm1           \n\t"
        "packuswb            %%mm0, %%mm0           \n\t"
        "packuswb            %%mm1, %%mm1           \n\t"
        "movd                %%mm0, (%3, %%"REG_a") \n\t"
        "movd                %%mm1, (%2, %%"REG_a") \n\t"
        "add                    $4, %%"REG_a"       \n\t"
        " js                    1b                  \n\t"
        : : "g" ((x86_reg)-width), "r" (src1+width*4), "r" (dstU+width), "r" (dstV+width)
        : "%"REG_a
    );
    assert(src1 == src2);
}

static inline void RENAME(LEToUV)(uint8_t *dstU, uint8_t *dstV, const uint8_t *src1, const uint8_t *src2, long width, uint32_t *unused)
{
    __asm__ volatile(
        "mov                    %0, %%"REG_a"       \n\t"
        "1:                                         \n\t"
        "movq    (%1, %%"REG_a",2), %%mm0           \n\t"
        "movq   8(%1, %%"REG_a",2), %%mm1           \n\t"
        "movq    (%2, %%"REG_a",2), %%mm2           \n\t"
        "movq   8(%2, %%"REG_a",2), %%mm3           \n\t"
        "psrlw                  $8, %%mm0           \n\t"
        "psrlw                  $8, %%mm1           \n\t"
        "psrlw                  $8, %%mm2           \n\t"
        "psrlw                  $8, %%mm3           \n\t"
        "packuswb            %%mm1, %%mm0           \n\t"
        "packuswb            %%mm3, %%mm2           \n\t"
        "movq                %%mm0, (%3, %%"REG_a") \n\t"
        "movq                %%mm2, (%4, %%"REG_a") \n\t"
        "add                    $8, %%"REG_a"       \n\t"
        " js                    1b                  \n\t"
        : : "g" ((x86_reg)-width), "r" (src1+width*2), "r" (src2+width*2), "r" (dstU+width), "r" (dstV+width)
        : "%"REG_a
    );
}

/* This is almost identical to the previous, end exists only because
 * yuy2ToY/UV)(dst, src+1, ...) would have 100% unaligned accesses. */
static inline void RENAME(uyvyToY)(uint8_t *dst, const uint8_t *src, long width, uint32_t *unused)
{
    __asm__ volatile(
        "mov                  %0, %%"REG_a"         \n\t"
        "1:                                         \n\t"
        "movq  (%1, %%"REG_a",2), %%mm0             \n\t"
        "movq 8(%1, %%"REG_a",2), %%mm1             \n\t"
        "psrlw                $8, %%mm0             \n\t"
        "psrlw                $8, %%mm1             \n\t"
        "packuswb          %%mm1, %%mm0             \n\t"
        "movq              %%mm0, (%2, %%"REG_a")   \n\t"
        "add                  $8, %%"REG_a"         \n\t"
        " js                  1b                    \n\t"
        : : "g" ((x86_reg)-width), "r" (src+width*2), "r" (dst+width)
        : "%"REG_a
    );
}

static inline void RENAME(uyvyToUV)(uint8_t *dstU, uint8_t *dstV, const uint8_t *src1, const uint8_t *src2, long width, uint32_t *unused)
{
    __asm__ volatile(
        "movq "MANGLE(bm01010101)", %%mm4           \n\t"
        "mov                    %0, %%"REG_a"       \n\t"
        "1:                                         \n\t"
        "movq    (%1, %%"REG_a",4), %%mm0           \n\t"
        "movq   8(%1, %%"REG_a",4), %%mm1           \n\t"
        "pand                %%mm4, %%mm0           \n\t"
        "pand                %%mm4, %%mm1           \n\t"
        "packuswb            %%mm1, %%mm0           \n\t"
        "movq                %%mm0, %%mm1           \n\t"
        "psrlw                  $8, %%mm0           \n\t"
        "pand                %%mm4, %%mm1           \n\t"
        "packuswb            %%mm0, %%mm0           \n\t"
        "packuswb            %%mm1, %%mm1           \n\t"
        "movd                %%mm0, (%3, %%"REG_a") \n\t"
        "movd                %%mm1, (%2, %%"REG_a") \n\t"
        "add                    $4, %%"REG_a"       \n\t"
        " js                    1b                  \n\t"
        : : "g" ((x86_reg)-width), "r" (src1+width*4), "r" (dstU+width), "r" (dstV+width)
        : "%"REG_a
    );
    assert(src1 == src2);
}

static inline void RENAME(BEToUV)(uint8_t *dstU, uint8_t *dstV, const uint8_t *src1, const uint8_t *src2, long width, uint32_t *unused)
{
    __asm__ volatile(
        "movq "MANGLE(bm01010101)", %%mm4           \n\t"
        "mov                    %0, %%"REG_a"       \n\t"
        "1:                                         \n\t"
        "movq    (%1, %%"REG_a",2), %%mm0           \n\t"
        "movq   8(%1, %%"REG_a",2), %%mm1           \n\t"
        "movq    (%2, %%"REG_a",2), %%mm2           \n\t"
        "movq   8(%2, %%"REG_a",2), %%mm3           \n\t"
        "pand                %%mm4, %%mm0           \n\t"
        "pand                %%mm4, %%mm1           \n\t"
        "pand                %%mm4, %%mm2           \n\t"
        "pand                %%mm4, %%mm3           \n\t"
        "packuswb            %%mm1, %%mm0           \n\t"
        "packuswb            %%mm3, %%mm2           \n\t"
        "movq                %%mm0, (%3, %%"REG_a") \n\t"
        "movq                %%mm2, (%4, %%"REG_a") \n\t"
        "add                    $8, %%"REG_a"       \n\t"
        " js                    1b                  \n\t"
        : : "g" ((x86_reg)-width), "r" (src1+width*2), "r" (src2+width*2), "r" (dstU+width), "r" (dstV+width)
        : "%"REG_a
    );
}

static inline void RENAME(nvXXtoUV)(uint8_t *dst1, uint8_t *dst2,
                                    const uint8_t *src, long width)
{
    __asm__ volatile(
        "movq "MANGLE(bm01010101)", %%mm4           \n\t"
        "mov                    %0, %%"REG_a"       \n\t"
        "1:                                         \n\t"
        "movq    (%1, %%"REG_a",2), %%mm0           \n\t"
        "movq   8(%1, %%"REG_a",2), %%mm1           \n\t"
        "movq                %%mm0, %%mm2           \n\t"
        "movq                %%mm1, %%mm3           \n\t"
        "pand                %%mm4, %%mm0           \n\t"
        "pand                %%mm4, %%mm1           \n\t"
        "psrlw                  $8, %%mm2           \n\t"
        "psrlw                  $8, %%mm3           \n\t"
        "packuswb            %%mm1, %%mm0           \n\t"
        "packuswb            %%mm3, %%mm2           \n\t"
        "movq                %%mm0, (%2, %%"REG_a") \n\t"
        "movq                %%mm2, (%3, %%"REG_a") \n\t"
        "add                    $8, %%"REG_a"       \n\t"
        " js                    1b                  \n\t"
        : : "g" ((x86_reg)-width), "r" (src+width*2), "r" (dst1+width), "r" (dst2+width)
        : "%"REG_a
    );
}

static inline void RENAME(nv12ToUV)(uint8_t *dstU, uint8_t *dstV,
                                    const uint8_t *src1, const uint8_t *src2,
                                    long width, uint32_t *unused)
{
    RENAME(nvXXtoUV)(dstU, dstV, src1, width);
}

static inline void RENAME(nv21ToUV)(uint8_t *dstU, uint8_t *dstV,
                                    const uint8_t *src1, const uint8_t *src2,
                                    long width, uint32_t *unused)
{
    RENAME(nvXXtoUV)(dstV, dstU, src1, width);
}

static inline void RENAME(bgr24ToY_mmx)(uint8_t *dst, const uint8_t *src, long width, enum PixelFormat srcFormat)
{

    if(srcFormat == PIX_FMT_BGR24) {
        __asm__ volatile(
            "movq  "MANGLE(ff_bgr24toY1Coeff)", %%mm5       \n\t"
            "movq  "MANGLE(ff_bgr24toY2Coeff)", %%mm6       \n\t"
            :
        );
    } else {
        __asm__ volatile(
            "movq  "MANGLE(ff_rgb24toY1Coeff)", %%mm5       \n\t"
            "movq  "MANGLE(ff_rgb24toY2Coeff)", %%mm6       \n\t"
            :
        );
    }

    __asm__ volatile(
        "movq  "MANGLE(ff_bgr24toYOffset)", %%mm4   \n\t"
        "mov                        %2, %%"REG_a"   \n\t"
        "pxor                    %%mm7, %%mm7       \n\t"
        "1:                                         \n\t"
        PREFETCH"               64(%0)              \n\t"
        "movd                     (%0), %%mm0       \n\t"
        "movd                    2(%0), %%mm1       \n\t"
        "movd                    6(%0), %%mm2       \n\t"
        "movd                    8(%0), %%mm3       \n\t"
        "add                       $12, %0          \n\t"
        "punpcklbw               %%mm7, %%mm0       \n\t"
        "punpcklbw               %%mm7, %%mm1       \n\t"
        "punpcklbw               %%mm7, %%mm2       \n\t"
        "punpcklbw               %%mm7, %%mm3       \n\t"
        "pmaddwd                 %%mm5, %%mm0       \n\t"
        "pmaddwd                 %%mm6, %%mm1       \n\t"
        "pmaddwd                 %%mm5, %%mm2       \n\t"
        "pmaddwd                 %%mm6, %%mm3       \n\t"
        "paddd                   %%mm1, %%mm0       \n\t"
        "paddd                   %%mm3, %%mm2       \n\t"
        "paddd                   %%mm4, %%mm0       \n\t"
        "paddd                   %%mm4, %%mm2       \n\t"
        "psrad                     $15, %%mm0       \n\t"
        "psrad                     $15, %%mm2       \n\t"
        "packssdw                %%mm2, %%mm0       \n\t"
        "packuswb                %%mm0, %%mm0       \n\t"
        "movd                %%mm0, (%1, %%"REG_a") \n\t"
        "add                        $4, %%"REG_a"   \n\t"
        " js                        1b              \n\t"
    : "+r" (src)
    : "r" (dst+width), "g" ((x86_reg)-width)
    : "%"REG_a
    );
}

static inline void RENAME(bgr24ToUV_mmx)(uint8_t *dstU, uint8_t *dstV, const uint8_t *src, long width, enum PixelFormat srcFormat)
{
    __asm__ volatile(
        "movq                    24(%4), %%mm6       \n\t"
        "mov                        %3, %%"REG_a"   \n\t"
        "pxor                    %%mm7, %%mm7       \n\t"
        "1:                                         \n\t"
        PREFETCH"               64(%0)              \n\t"
        "movd                     (%0), %%mm0       \n\t"
        "movd                    2(%0), %%mm1       \n\t"
        "punpcklbw               %%mm7, %%mm0       \n\t"
        "punpcklbw               %%mm7, %%mm1       \n\t"
        "movq                    %%mm0, %%mm2       \n\t"
        "movq                    %%mm1, %%mm3       \n\t"
        "pmaddwd                  (%4), %%mm0       \n\t"
        "pmaddwd                 8(%4), %%mm1       \n\t"
        "pmaddwd                16(%4), %%mm2       \n\t"
        "pmaddwd                 %%mm6, %%mm3       \n\t"
        "paddd                   %%mm1, %%mm0       \n\t"
        "paddd                   %%mm3, %%mm2       \n\t"

        "movd                    6(%0), %%mm1       \n\t"
        "movd                    8(%0), %%mm3       \n\t"
        "add                       $12, %0          \n\t"
        "punpcklbw               %%mm7, %%mm1       \n\t"
        "punpcklbw               %%mm7, %%mm3       \n\t"
        "movq                    %%mm1, %%mm4       \n\t"
        "movq                    %%mm3, %%mm5       \n\t"
        "pmaddwd                  (%4), %%mm1       \n\t"
        "pmaddwd                 8(%4), %%mm3       \n\t"
        "pmaddwd                16(%4), %%mm4       \n\t"
        "pmaddwd                 %%mm6, %%mm5       \n\t"
        "paddd                   %%mm3, %%mm1       \n\t"
        "paddd                   %%mm5, %%mm4       \n\t"

        "movq "MANGLE(ff_bgr24toUVOffset)", %%mm3       \n\t"
        "paddd                   %%mm3, %%mm0       \n\t"
        "paddd                   %%mm3, %%mm2       \n\t"
        "paddd                   %%mm3, %%mm1       \n\t"
        "paddd                   %%mm3, %%mm4       \n\t"
        "psrad                     $15, %%mm0       \n\t"
        "psrad                     $15, %%mm2       \n\t"
        "psrad                     $15, %%mm1       \n\t"
        "psrad                     $15, %%mm4       \n\t"
        "packssdw                %%mm1, %%mm0       \n\t"
        "packssdw                %%mm4, %%mm2       \n\t"
        "packuswb                %%mm0, %%mm0       \n\t"
        "packuswb                %%mm2, %%mm2       \n\t"
        "movd                %%mm0, (%1, %%"REG_a") \n\t"
        "movd                %%mm2, (%2, %%"REG_a") \n\t"
        "add                        $4, %%"REG_a"   \n\t"
        " js                        1b              \n\t"
    : "+r" (src)
    : "r" (dstU+width), "r" (dstV+width), "g" ((x86_reg)-width), "r"(ff_bgr24toUV[srcFormat == PIX_FMT_RGB24])
    : "%"REG_a
    );
}

static inline void RENAME(bgr24ToY)(uint8_t *dst, const uint8_t *src, long width, uint32_t *unused)
{
    RENAME(bgr24ToY_mmx)(dst, src, width, PIX_FMT_BGR24);
}

static inline void RENAME(bgr24ToUV)(uint8_t *dstU, uint8_t *dstV, const uint8_t *src1, const uint8_t *src2, long width, uint32_t *unused)
{
    RENAME(bgr24ToUV_mmx)(dstU, dstV, src1, width, PIX_FMT_BGR24);
    assert(src1 == src2);
}

static inline void RENAME(rgb24ToY)(uint8_t *dst, const uint8_t *src, long width, uint32_t *unused)
{
    RENAME(bgr24ToY_mmx)(dst, src, width, PIX_FMT_RGB24);
}

static inline void RENAME(rgb24ToUV)(uint8_t *dstU, uint8_t *dstV, const uint8_t *src1, const uint8_t *src2, long width, uint32_t *unused)
{
    assert(src1==src2);
    RENAME(bgr24ToUV_mmx)(dstU, dstV, src1, width, PIX_FMT_RGB24);
}


// bilinear / bicubic scaling
static inline void RENAME(hScale)(int16_t *dst, int dstW, const uint8_t *src, int srcW, int xInc,
                                  const int16_t *filter, const int16_t *filterPos, long filterSize)
{
    assert(filterSize % 4 == 0 && filterSize>0);
    if (filterSize==4) { // Always true for upscaling, sometimes for down, too.
        x86_reg counter= -2*dstW;
        filter-= counter*2;
        filterPos-= counter/2;
        dst-= counter/2;
        __asm__ volatile(
#if defined(PIC)
            "push            %%"REG_b"              \n\t"
#endif
            "pxor                %%mm7, %%mm7       \n\t"
            "push           %%"REG_BP"              \n\t" // we use 7 regs here ...
            "mov             %%"REG_a", %%"REG_BP"  \n\t"
            ".p2align                4              \n\t"
            "1:                                     \n\t"
            "movzwl   (%2, %%"REG_BP"), %%eax       \n\t"
            "movzwl  2(%2, %%"REG_BP"), %%ebx       \n\t"
            "movq  (%1, %%"REG_BP", 4), %%mm1       \n\t"
            "movq 8(%1, %%"REG_BP", 4), %%mm3       \n\t"
            "movd      (%3, %%"REG_a"), %%mm0       \n\t"
            "movd      (%3, %%"REG_b"), %%mm2       \n\t"
            "punpcklbw           %%mm7, %%mm0       \n\t"
            "punpcklbw           %%mm7, %%mm2       \n\t"
            "pmaddwd             %%mm1, %%mm0       \n\t"
            "pmaddwd             %%mm2, %%mm3       \n\t"
            "movq                %%mm0, %%mm4       \n\t"
            "punpckldq           %%mm3, %%mm0       \n\t"
            "punpckhdq           %%mm3, %%mm4       \n\t"
            "paddd               %%mm4, %%mm0       \n\t"
            "psrad                  $7, %%mm0       \n\t"
            "packssdw            %%mm0, %%mm0       \n\t"
            "movd                %%mm0, (%4, %%"REG_BP")    \n\t"
            "add                    $4, %%"REG_BP"  \n\t"
            " jnc                   1b              \n\t"

            "pop            %%"REG_BP"              \n\t"
#if defined(PIC)
            "pop             %%"REG_b"              \n\t"
#endif
            : "+a" (counter)
            : "c" (filter), "d" (filterPos), "S" (src), "D" (dst)
#if !defined(PIC)
            : "%"REG_b
#endif
        );
    } else if (filterSize==8) {
        x86_reg counter= -2*dstW;
        filter-= counter*4;
        filterPos-= counter/2;
        dst-= counter/2;
        __asm__ volatile(
#if defined(PIC)
            "push             %%"REG_b"             \n\t"
#endif
            "pxor                 %%mm7, %%mm7      \n\t"
            "push            %%"REG_BP"             \n\t" // we use 7 regs here ...
            "mov              %%"REG_a", %%"REG_BP" \n\t"
            ".p2align                 4             \n\t"
            "1:                                     \n\t"
            "movzwl    (%2, %%"REG_BP"), %%eax      \n\t"
            "movzwl   2(%2, %%"REG_BP"), %%ebx      \n\t"
            "movq   (%1, %%"REG_BP", 8), %%mm1      \n\t"
            "movq 16(%1, %%"REG_BP", 8), %%mm3      \n\t"
            "movd       (%3, %%"REG_a"), %%mm0      \n\t"
            "movd       (%3, %%"REG_b"), %%mm2      \n\t"
            "punpcklbw            %%mm7, %%mm0      \n\t"
            "punpcklbw            %%mm7, %%mm2      \n\t"
            "pmaddwd              %%mm1, %%mm0      \n\t"
            "pmaddwd              %%mm2, %%mm3      \n\t"

            "movq  8(%1, %%"REG_BP", 8), %%mm1      \n\t"
            "movq 24(%1, %%"REG_BP", 8), %%mm5      \n\t"
            "movd      4(%3, %%"REG_a"), %%mm4      \n\t"
            "movd      4(%3, %%"REG_b"), %%mm2      \n\t"
            "punpcklbw            %%mm7, %%mm4      \n\t"
            "punpcklbw            %%mm7, %%mm2      \n\t"
            "pmaddwd              %%mm1, %%mm4      \n\t"
            "pmaddwd              %%mm2, %%mm5      \n\t"
            "paddd                %%mm4, %%mm0      \n\t"
            "paddd                %%mm5, %%mm3      \n\t"
            "movq                 %%mm0, %%mm4      \n\t"
            "punpckldq            %%mm3, %%mm0      \n\t"
            "punpckhdq            %%mm3, %%mm4      \n\t"
            "paddd                %%mm4, %%mm0      \n\t"
            "psrad                   $7, %%mm0      \n\t"
            "packssdw             %%mm0, %%mm0      \n\t"
            "movd                 %%mm0, (%4, %%"REG_BP")   \n\t"
            "add                     $4, %%"REG_BP" \n\t"
            " jnc                    1b             \n\t"

            "pop             %%"REG_BP"             \n\t"
#if defined(PIC)
            "pop              %%"REG_b"             \n\t"
#endif
            : "+a" (counter)
            : "c" (filter), "d" (filterPos), "S" (src), "D" (dst)
#if !defined(PIC)
            : "%"REG_b
#endif
        );
    } else {
        const uint8_t *offset = src+filterSize;
        x86_reg counter= -2*dstW;
        //filter-= counter*filterSize/2;
        filterPos-= counter/2;
        dst-= counter/2;
        __asm__ volatile(
            "pxor                  %%mm7, %%mm7     \n\t"
            ".p2align                  4            \n\t"
            "1:                                     \n\t"
            "mov                      %2, %%"REG_c" \n\t"
            "movzwl      (%%"REG_c", %0), %%eax     \n\t"
            "movzwl     2(%%"REG_c", %0), %%edx     \n\t"
            "mov                      %5, %%"REG_c" \n\t"
            "pxor                  %%mm4, %%mm4     \n\t"
            "pxor                  %%mm5, %%mm5     \n\t"
            "2:                                     \n\t"
            "movq                   (%1), %%mm1     \n\t"
            "movq               (%1, %6), %%mm3     \n\t"
            "movd (%%"REG_c", %%"REG_a"), %%mm0     \n\t"
            "movd (%%"REG_c", %%"REG_d"), %%mm2     \n\t"
            "punpcklbw             %%mm7, %%mm0     \n\t"
            "punpcklbw             %%mm7, %%mm2     \n\t"
            "pmaddwd               %%mm1, %%mm0     \n\t"
            "pmaddwd               %%mm2, %%mm3     \n\t"
            "paddd                 %%mm3, %%mm5     \n\t"
            "paddd                 %%mm0, %%mm4     \n\t"
            "add                      $8, %1        \n\t"
            "add                      $4, %%"REG_c" \n\t"
            "cmp                      %4, %%"REG_c" \n\t"
            " jb                      2b            \n\t"
            "add                      %6, %1        \n\t"
            "movq                  %%mm4, %%mm0     \n\t"
            "punpckldq             %%mm5, %%mm4     \n\t"
            "punpckhdq             %%mm5, %%mm0     \n\t"
            "paddd                 %%mm0, %%mm4     \n\t"
            "psrad                    $7, %%mm4     \n\t"
            "packssdw              %%mm4, %%mm4     \n\t"
            "mov                      %3, %%"REG_a" \n\t"
            "movd                  %%mm4, (%%"REG_a", %0)   \n\t"
            "add                      $4, %0        \n\t"
            " jnc                     1b            \n\t"

            : "+r" (counter), "+r" (filter)
            : "m" (filterPos), "m" (dst), "m"(offset),
            "m" (src), "r" ((x86_reg)filterSize*2)
            : "%"REG_a, "%"REG_c, "%"REG_d
        );
    }
}

<<<<<<< HEAD
//FIXME all pal and rgb srcFormats could do this convertion as well
//FIXME all scalers more complex than bilinear could do half of this transform
static void RENAME(chrRangeToJpeg)(int16_t *dst, int width)
{
    int i;
    for (i = 0; i < width; i++) {
        dst[i     ] = (FFMIN(dst[i     ],30775)*4663 - 9289992)>>12; //-264
        dst[i+VOFW] = (FFMIN(dst[i+VOFW],30775)*4663 - 9289992)>>12; //-264
    }
}
static void RENAME(chrRangeFromJpeg)(int16_t *dst, int width)
{
    int i;
    for (i = 0; i < width; i++) {
        dst[i     ] = (dst[i     ]*1799 + 4081085)>>11; //1469
        dst[i+VOFW] = (dst[i+VOFW]*1799 + 4081085)>>11; //1469
    }
}
static void RENAME(lumRangeToJpeg)(int16_t *dst, int width)
{
    int i;
    for (i = 0; i < width; i++)
        dst[i] = (FFMIN(dst[i],30189)*19077 - 39057361)>>14;
}
static void RENAME(lumRangeFromJpeg)(int16_t *dst, int width)
{
    int i;
    for (i = 0; i < width; i++)
        dst[i] = (dst[i]*14071 + 33561947)>>14;
}

#define FAST_BILINEAR_X86 \
    "subl    %%edi, %%esi    \n\t" /*  src[xx+1] - src[xx] */                   \
    "imull   %%ecx, %%esi    \n\t" /* (src[xx+1] - src[xx])*xalpha */           \
    "shll      $16, %%edi    \n\t"                                              \
    "addl    %%edi, %%esi    \n\t" /* src[xx+1]*xalpha + src[xx]*(1-xalpha) */  \
    "mov        %1, %%"REG_D"\n\t"                                              \
    "shrl       $9, %%esi    \n\t"                                              \

=======
#if COMPILE_TEMPLATE_MMX2
>>>>>>> 9bbd6a4c
static inline void RENAME(hyscale_fast)(SwsContext *c, int16_t *dst,
                                        long dstWidth, const uint8_t *src, int srcW,
                                        int xInc)
{
    int32_t *filterPos = c->hLumFilterPos;
    int16_t *filter    = c->hLumFilter;
    int     canMMX2BeUsed  = c->canMMX2BeUsed;
    void    *mmx2FilterCode= c->lumMmx2FilterCode;
    int i;
#if defined(PIC)
    DECLARE_ALIGNED(8, uint64_t, ebxsave);
#endif

        __asm__ volatile(
#if defined(PIC)
            "mov               %%"REG_b", %5        \n\t"
#endif
            "pxor                  %%mm7, %%mm7     \n\t"
            "mov                      %0, %%"REG_c" \n\t"
            "mov                      %1, %%"REG_D" \n\t"
            "mov                      %2, %%"REG_d" \n\t"
            "mov                      %3, %%"REG_b" \n\t"
            "xor               %%"REG_a", %%"REG_a" \n\t" // i
            PREFETCH"        (%%"REG_c")            \n\t"
            PREFETCH"      32(%%"REG_c")            \n\t"
            PREFETCH"      64(%%"REG_c")            \n\t"

#if ARCH_X86_64

#define CALL_MMX2_FILTER_CODE \
            "movl            (%%"REG_b"), %%esi     \n\t"\
            "call                    *%4            \n\t"\
            "movl (%%"REG_b", %%"REG_a"), %%esi     \n\t"\
            "add               %%"REG_S", %%"REG_c" \n\t"\
            "add               %%"REG_a", %%"REG_D" \n\t"\
            "xor               %%"REG_a", %%"REG_a" \n\t"\

#else

#define CALL_MMX2_FILTER_CODE \
            "movl (%%"REG_b"), %%esi        \n\t"\
            "call         *%4                       \n\t"\
            "addl (%%"REG_b", %%"REG_a"), %%"REG_c" \n\t"\
            "add               %%"REG_a", %%"REG_D" \n\t"\
            "xor               %%"REG_a", %%"REG_a" \n\t"\

#endif /* ARCH_X86_64 */

            CALL_MMX2_FILTER_CODE
            CALL_MMX2_FILTER_CODE
            CALL_MMX2_FILTER_CODE
            CALL_MMX2_FILTER_CODE
            CALL_MMX2_FILTER_CODE
            CALL_MMX2_FILTER_CODE
            CALL_MMX2_FILTER_CODE
            CALL_MMX2_FILTER_CODE

#if defined(PIC)
            "mov                      %5, %%"REG_b" \n\t"
#endif
            :: "m" (src), "m" (dst), "m" (filter), "m" (filterPos),
            "m" (mmx2FilterCode)
#if defined(PIC)
            ,"m" (ebxsave)
#endif
            : "%"REG_a, "%"REG_c, "%"REG_d, "%"REG_S, "%"REG_D
#if !defined(PIC)
            ,"%"REG_b
#endif
        );
        for (i=dstWidth-1; (i*xInc)>>16 >=srcW-1; i--) dst[i] = src[srcW-1]*128;
<<<<<<< HEAD
    } else {
#endif /* COMPILE_TEMPLATE_MMX2 */
    x86_reg xInc_shr16 = xInc >> 16;
    uint16_t xInc_mask = xInc & 0xffff;
    x86_reg dstWidth_reg = dstWidth;
    //NO MMX just normal asm ...
    __asm__ volatile(
        "xor %%"REG_a", %%"REG_a"            \n\t" // i
        "xor %%"REG_d", %%"REG_d"            \n\t" // xx
        "xorl    %%ecx, %%ecx                \n\t" // xalpha
        ".p2align                4           \n\t"
        "1:                                  \n\t"
        "movzbl    (%0, %%"REG_d"), %%edi    \n\t" //src[xx]
        "movzbl   1(%0, %%"REG_d"), %%esi    \n\t" //src[xx+1]
        FAST_BILINEAR_X86
        "movw     %%si, (%%"REG_D", %%"REG_a", 2)   \n\t"
        "addw       %4, %%cx                 \n\t" //xalpha += xInc&0xFFFF
        "adc        %3, %%"REG_d"            \n\t" //xx+= xInc>>16 + carry

        "movzbl    (%0, %%"REG_d"), %%edi    \n\t" //src[xx]
        "movzbl   1(%0, %%"REG_d"), %%esi    \n\t" //src[xx+1]
        FAST_BILINEAR_X86
        "movw     %%si, 2(%%"REG_D", %%"REG_a", 2)  \n\t"
        "addw       %4, %%cx                 \n\t" //xalpha += xInc&0xFFFF
        "adc        %3, %%"REG_d"            \n\t" //xx+= xInc>>16 + carry


        "add        $2, %%"REG_a"            \n\t"
        "cmp        %2, %%"REG_a"            \n\t"
        " jb        1b                       \n\t"


        :: "r" (src), "m" (dst), "m" (dstWidth_reg), "m" (xInc_shr16), "m" (xInc_mask)
        : "%"REG_a, "%"REG_d, "%ecx", "%"REG_D, "%esi"
    );
#if COMPILE_TEMPLATE_MMX2
    } //if MMX2 can't be used
#endif
}

      // *** horizontal scale Y line to temp buffer
static inline void RENAME(hyscale)(SwsContext *c, uint16_t *dst, long dstWidth, const uint8_t *src, int srcW, int xInc,
                                   const int16_t *hLumFilter,
                                   const int16_t *hLumFilterPos, int hLumFilterSize,
                                   uint8_t *formatConvBuffer,
                                   uint32_t *pal, int isAlpha)
{
    void (*toYV12)(uint8_t *, const uint8_t *, long, uint32_t *) = isAlpha ? c->alpToYV12 : c->lumToYV12;
    void (*convertRange)(int16_t *, int) = isAlpha ? NULL : c->lumConvertRange;

    src += isAlpha ? c->alpSrcOffset : c->lumSrcOffset;

    if (toYV12) {
        toYV12(formatConvBuffer, src, srcW, pal);
        src= formatConvBuffer;
    }

    if (c->hScale16) {
        c->hScale16(dst, dstWidth, (uint16_t*)src, srcW, xInc, hLumFilter, hLumFilterPos, hLumFilterSize, av_pix_fmt_descriptors[c->srcFormat].comp[0].depth_minus1);
    } else if (!c->hyscale_fast) {
        c->hScale(dst, dstWidth, src, srcW, xInc, hLumFilter, hLumFilterPos, hLumFilterSize);
    } else { // fast bilinear upscale / crap downscale
        c->hyscale_fast(c, dst, dstWidth, src, srcW, xInc);
    }

    if (convertRange)
        convertRange(dst, dstWidth);
=======
>>>>>>> 9bbd6a4c
}

static inline void RENAME(hcscale_fast)(SwsContext *c, int16_t *dst,
                                        long dstWidth, const uint8_t *src1,
                                        const uint8_t *src2, int srcW, int xInc)
{
    int32_t *filterPos = c->hChrFilterPos;
    int16_t *filter    = c->hChrFilter;
    int     canMMX2BeUsed  = c->canMMX2BeUsed;
    void    *mmx2FilterCode= c->chrMmx2FilterCode;
    int i;
#if defined(PIC)
    DECLARE_ALIGNED(8, uint64_t, ebxsave);
#endif

        __asm__ volatile(
#if defined(PIC)
            "mov          %%"REG_b", %6         \n\t"
#endif
            "pxor             %%mm7, %%mm7      \n\t"
            "mov                 %0, %%"REG_c"  \n\t"
            "mov                 %1, %%"REG_D"  \n\t"
            "mov                 %2, %%"REG_d"  \n\t"
            "mov                 %3, %%"REG_b"  \n\t"
            "xor          %%"REG_a", %%"REG_a"  \n\t" // i
            PREFETCH"   (%%"REG_c")             \n\t"
            PREFETCH" 32(%%"REG_c")             \n\t"
            PREFETCH" 64(%%"REG_c")             \n\t"

            CALL_MMX2_FILTER_CODE
            CALL_MMX2_FILTER_CODE
            CALL_MMX2_FILTER_CODE
            CALL_MMX2_FILTER_CODE
            "xor          %%"REG_a", %%"REG_a"  \n\t" // i
            "mov                 %5, %%"REG_c"  \n\t" // src
            "mov                 %1, %%"REG_D"  \n\t" // buf1
            "add              $"AV_STRINGIFY(VOF)", %%"REG_D"  \n\t"
            PREFETCH"   (%%"REG_c")             \n\t"
            PREFETCH" 32(%%"REG_c")             \n\t"
            PREFETCH" 64(%%"REG_c")             \n\t"

            CALL_MMX2_FILTER_CODE
            CALL_MMX2_FILTER_CODE
            CALL_MMX2_FILTER_CODE
            CALL_MMX2_FILTER_CODE

#if defined(PIC)
            "mov %6, %%"REG_b"    \n\t"
#endif
            :: "m" (src1), "m" (dst), "m" (filter), "m" (filterPos),
            "m" (mmx2FilterCode), "m" (src2)
#if defined(PIC)
            ,"m" (ebxsave)
#endif
            : "%"REG_a, "%"REG_c, "%"REG_d, "%"REG_S, "%"REG_D
#if !defined(PIC)
            ,"%"REG_b
#endif
        );
        for (i=dstWidth-1; (i*xInc)>>16 >=srcW-1; i--) {
            //printf("%d %d %d\n", dstWidth, i, srcW);
            dst[i] = src1[srcW-1]*128;
            dst[i+VOFW] = src2[srcW-1]*128;
        }
<<<<<<< HEAD
    } else {
#endif /* COMPILE_TEMPLATE_MMX2 */
        x86_reg xInc_shr16 = (x86_reg) (xInc >> 16);
        uint16_t xInc_mask = xInc & 0xffff;
        x86_reg dstWidth_reg = dstWidth;
        __asm__ volatile(
            "xor %%"REG_a", %%"REG_a"               \n\t" // i
            "xor %%"REG_d", %%"REG_d"               \n\t" // xx
            "xorl    %%ecx, %%ecx                   \n\t" // xalpha
            ".p2align    4                          \n\t"
            "1:                                     \n\t"
            "mov        %0, %%"REG_S"               \n\t"
            "movzbl  (%%"REG_S", %%"REG_d"), %%edi  \n\t" //src[xx]
            "movzbl 1(%%"REG_S", %%"REG_d"), %%esi  \n\t" //src[xx+1]
            FAST_BILINEAR_X86
            "movw     %%si, (%%"REG_D", %%"REG_a", 2)   \n\t"

            "movzbl    (%5, %%"REG_d"), %%edi       \n\t" //src[xx]
            "movzbl   1(%5, %%"REG_d"), %%esi       \n\t" //src[xx+1]
            FAST_BILINEAR_X86
            "movw     %%si, "AV_STRINGIFY(VOF)"(%%"REG_D", %%"REG_a", 2)   \n\t"

            "addw       %4, %%cx                    \n\t" //xalpha += xInc&0xFFFF
            "adc        %3, %%"REG_d"               \n\t" //xx+= xInc>>16 + carry
            "add        $1, %%"REG_a"               \n\t"
            "cmp        %2, %%"REG_a"               \n\t"
            " jb        1b                          \n\t"

/* GCC 3.3 makes MPlayer crash on IA-32 machines when using "g" operand here,
which is needed to support GCC 4.0. */
#if ARCH_X86_64 && AV_GCC_VERSION_AT_LEAST(3,4)
            :: "m" (src1), "m" (dst), "g" (dstWidth_reg), "m" (xInc_shr16), "m" (xInc_mask),
#else
            :: "m" (src1), "m" (dst), "m" (dstWidth_reg), "m" (xInc_shr16), "m" (xInc_mask),
#endif
            "r" (src2)
            : "%"REG_a, "%"REG_d, "%ecx", "%"REG_D, "%esi"
        );
#if COMPILE_TEMPLATE_MMX2
    } //if MMX2 can't be used
#endif
}

inline static void RENAME(hcscale)(SwsContext *c, uint16_t *dst, long dstWidth, const uint8_t *src1, const uint8_t *src2,
                                   int srcW, int xInc, const int16_t *hChrFilter,
                                   const int16_t *hChrFilterPos, int hChrFilterSize,
                                   uint8_t *formatConvBuffer,
                                   uint32_t *pal)
{

    src1 += c->chrSrcOffset;
    src2 += c->chrSrcOffset;

    if (c->chrToYV12) {
        c->chrToYV12(formatConvBuffer, formatConvBuffer+VOFW, src1, src2, srcW, pal);
        src1= formatConvBuffer;
        src2= formatConvBuffer+VOFW;
    }

    if (c->hScale16) {
        c->hScale16(dst     , dstWidth, (uint16_t*)src1, srcW, xInc, hChrFilter, hChrFilterPos, hChrFilterSize, av_pix_fmt_descriptors[c->srcFormat].comp[0].depth_minus1);
        c->hScale16(dst+VOFW, dstWidth, (uint16_t*)src2, srcW, xInc, hChrFilter, hChrFilterPos, hChrFilterSize, av_pix_fmt_descriptors[c->srcFormat].comp[0].depth_minus1);
    } else if (!c->hcscale_fast) {
        c->hScale(dst     , dstWidth, src1, srcW, xInc, hChrFilter, hChrFilterPos, hChrFilterSize);
        c->hScale(dst+VOFW, dstWidth, src2, srcW, xInc, hChrFilter, hChrFilterPos, hChrFilterSize);
    } else { // fast bilinear upscale / crap downscale
        c->hcscale_fast(c, dst, dstWidth, src1, src2, srcW, xInc);
    }

    if (c->chrConvertRange)
        c->chrConvertRange(dst, dstWidth);
=======
>>>>>>> 9bbd6a4c
}
#endif /* COMPILE_TEMPLATE_MMX2 */

#if !COMPILE_TEMPLATE_MMX2
static void updateMMXDitherTables(SwsContext *c, int dstY, int lumBufIndex, int chrBufIndex,
                                  int lastInLumBuf, int lastInChrBuf)
{
    const int dstH= c->dstH;
    const int flags= c->flags;
    int16_t **lumPixBuf= c->lumPixBuf;
    int16_t **chrPixBuf= c->chrPixBuf;
    int16_t **alpPixBuf= c->alpPixBuf;
    const int vLumBufSize= c->vLumBufSize;
    const int vChrBufSize= c->vChrBufSize;
    int16_t *vLumFilterPos= c->vLumFilterPos;
    int16_t *vChrFilterPos= c->vChrFilterPos;
    int16_t *vLumFilter= c->vLumFilter;
    int16_t *vChrFilter= c->vChrFilter;
    int32_t *lumMmxFilter= c->lumMmxFilter;
    int32_t *chrMmxFilter= c->chrMmxFilter;
    int32_t av_unused *alpMmxFilter= c->alpMmxFilter;
    const int vLumFilterSize= c->vLumFilterSize;
    const int vChrFilterSize= c->vChrFilterSize;
    const int chrDstY= dstY>>c->chrDstVSubSample;
    const int firstLumSrcY= vLumFilterPos[dstY]; //First line needed as input
    const int firstChrSrcY= vChrFilterPos[chrDstY]; //First line needed as input

        c->blueDither= ff_dither8[dstY&1];
        if (c->dstFormat == PIX_FMT_RGB555 || c->dstFormat == PIX_FMT_BGR555)
            c->greenDither= ff_dither8[dstY&1];
        else
            c->greenDither= ff_dither4[dstY&1];
        c->redDither= ff_dither8[(dstY+1)&1];
        if (dstY < dstH - 2) {
            const int16_t **lumSrcPtr= (const int16_t **) lumPixBuf + lumBufIndex + firstLumSrcY - lastInLumBuf + vLumBufSize;
            const int16_t **chrSrcPtr= (const int16_t **) chrPixBuf + chrBufIndex + firstChrSrcY - lastInChrBuf + vChrBufSize;
            const int16_t **alpSrcPtr= (CONFIG_SWSCALE_ALPHA && alpPixBuf) ? (const int16_t **) alpPixBuf + lumBufIndex + firstLumSrcY - lastInLumBuf + vLumBufSize : NULL;
            int i;
            if (flags & SWS_ACCURATE_RND) {
                int s= APCK_SIZE / 8;
                for (i=0; i<vLumFilterSize; i+=2) {
                    *(const void**)&lumMmxFilter[s*i              ]= lumSrcPtr[i  ];
                    *(const void**)&lumMmxFilter[s*i+APCK_PTR2/4  ]= lumSrcPtr[i+(vLumFilterSize>1)];
                              lumMmxFilter[s*i+APCK_COEF/4  ]=
                              lumMmxFilter[s*i+APCK_COEF/4+1]= vLumFilter[dstY*vLumFilterSize + i    ]
                        + (vLumFilterSize>1 ? vLumFilter[dstY*vLumFilterSize + i + 1]<<16 : 0);
                    if (CONFIG_SWSCALE_ALPHA && alpPixBuf) {
                        *(const void**)&alpMmxFilter[s*i              ]= alpSrcPtr[i  ];
                        *(const void**)&alpMmxFilter[s*i+APCK_PTR2/4  ]= alpSrcPtr[i+(vLumFilterSize>1)];
                                  alpMmxFilter[s*i+APCK_COEF/4  ]=
                                  alpMmxFilter[s*i+APCK_COEF/4+1]= lumMmxFilter[s*i+APCK_COEF/4  ];
                    }
                }
                for (i=0; i<vChrFilterSize; i+=2) {
                    *(const void**)&chrMmxFilter[s*i              ]= chrSrcPtr[i  ];
                    *(const void**)&chrMmxFilter[s*i+APCK_PTR2/4  ]= chrSrcPtr[i+(vChrFilterSize>1)];
                              chrMmxFilter[s*i+APCK_COEF/4  ]=
                              chrMmxFilter[s*i+APCK_COEF/4+1]= vChrFilter[chrDstY*vChrFilterSize + i    ]
                        + (vChrFilterSize>1 ? vChrFilter[chrDstY*vChrFilterSize + i + 1]<<16 : 0);
                }
            } else {
                for (i=0; i<vLumFilterSize; i++) {
                    lumMmxFilter[4*i+0]= (int32_t)lumSrcPtr[i];
                    lumMmxFilter[4*i+1]= (uint64_t)lumSrcPtr[i] >> 32;
                    lumMmxFilter[4*i+2]=
                    lumMmxFilter[4*i+3]=
                        ((uint16_t)vLumFilter[dstY*vLumFilterSize + i])*0x10001;
                    if (CONFIG_SWSCALE_ALPHA && alpPixBuf) {
                        alpMmxFilter[4*i+0]= (int32_t)alpSrcPtr[i];
                        alpMmxFilter[4*i+1]= (uint64_t)alpSrcPtr[i] >> 32;
                        alpMmxFilter[4*i+2]=
                        alpMmxFilter[4*i+3]= lumMmxFilter[4*i+2];
                    }
                }
                for (i=0; i<vChrFilterSize; i++) {
                    chrMmxFilter[4*i+0]= (int32_t)chrSrcPtr[i];
                    chrMmxFilter[4*i+1]= (uint64_t)chrSrcPtr[i] >> 32;
                    chrMmxFilter[4*i+2]=
                    chrMmxFilter[4*i+3]=
                        ((uint16_t)vChrFilter[chrDstY*vChrFilterSize + i])*0x10001;
                }
            }
<<<<<<< HEAD
            if (dstFormat == PIX_FMT_NV12 || dstFormat == PIX_FMT_NV21) {
                const int chrSkipMask= (1<<c->chrDstVSubSample)-1;
                if (dstY&chrSkipMask) uDest= NULL; //FIXME split functions in lumi / chromi
                c->yuv2nv12X(c,
                             vLumFilter+dstY*vLumFilterSize   , lumSrcPtr, vLumFilterSize,
                             vChrFilter+chrDstY*vChrFilterSize, chrSrcPtr, vChrFilterSize,
                             dest, uDest, dstW, chrDstW, dstFormat);
            } else if (isPlanarYUV(dstFormat) || dstFormat==PIX_FMT_GRAY8) { //YV12 like
                const int chrSkipMask= (1<<c->chrDstVSubSample)-1;
                if ((dstY&chrSkipMask) || isGray(dstFormat)) uDest=vDest= NULL; //FIXME split functions in lumi / chromi
                if (is16BPS(dstFormat) || isNBPS(dstFormat)) {
                    yuv2yuvX16inC(
                                  vLumFilter+dstY*vLumFilterSize   , lumSrcPtr, vLumFilterSize,
                                  vChrFilter+chrDstY*vChrFilterSize, chrSrcPtr, vChrFilterSize,
                                  alpSrcPtr, (uint16_t *) dest, (uint16_t *) uDest, (uint16_t *) vDest, (uint16_t *) aDest, dstW, chrDstW,
                                  dstFormat);
                } else if (vLumFilterSize == 1 && vChrFilterSize == 1) { // unscaled YV12
                    const int16_t *lumBuf = lumSrcPtr[0];
                    const int16_t *chrBuf= chrSrcPtr[0];
                    const int16_t *alpBuf= (CONFIG_SWSCALE_ALPHA && alpPixBuf) ? alpSrcPtr[0] : NULL;
                    c->yuv2yuv1(c, lumBuf, chrBuf, alpBuf, dest, uDest, vDest, aDest, dstW, chrDstW);
                } else { //General YV12
                    c->yuv2yuvX(c,
                                vLumFilter+dstY*vLumFilterSize   , lumSrcPtr, vLumFilterSize,
                                vChrFilter+chrDstY*vChrFilterSize, chrSrcPtr, vChrFilterSize,
                                alpSrcPtr, dest, uDest, vDest, aDest, dstW, chrDstW);
                }
            } else {
                assert(lumSrcPtr + vLumFilterSize - 1 < lumPixBuf + vLumBufSize*2);
                assert(chrSrcPtr + vChrFilterSize - 1 < chrPixBuf + vChrBufSize*2);
                if (vLumFilterSize == 1 && vChrFilterSize == 2) { //unscaled RGB
                    int chrAlpha= vChrFilter[2*dstY+1];
                    if(flags & SWS_FULL_CHR_H_INT) {
                        yuv2rgbXinC_full(c, //FIXME write a packed1_full function
                                         vLumFilter+dstY*vLumFilterSize, lumSrcPtr, vLumFilterSize,
                                         vChrFilter+dstY*vChrFilterSize, chrSrcPtr, vChrFilterSize,
                                         alpSrcPtr, dest, dstW, dstY);
                    } else {
                        c->yuv2packed1(c, *lumSrcPtr, *chrSrcPtr, *(chrSrcPtr+1),
                                       alpPixBuf ? *alpSrcPtr : NULL,
                                       dest, dstW, chrAlpha, dstFormat, flags, dstY);
                    }
                } else if (vLumFilterSize == 2 && vChrFilterSize == 2) { //bilinear upscale RGB
                    int lumAlpha= vLumFilter[2*dstY+1];
                    int chrAlpha= vChrFilter[2*dstY+1];
                    lumMmxFilter[2]=
                    lumMmxFilter[3]= vLumFilter[2*dstY   ]*0x10001;
                    chrMmxFilter[2]=
                    chrMmxFilter[3]= vChrFilter[2*chrDstY]*0x10001;
                    if(flags & SWS_FULL_CHR_H_INT) {
                        yuv2rgbXinC_full(c, //FIXME write a packed2_full function
                                         vLumFilter+dstY*vLumFilterSize, lumSrcPtr, vLumFilterSize,
                                         vChrFilter+dstY*vChrFilterSize, chrSrcPtr, vChrFilterSize,
                                         alpSrcPtr, dest, dstW, dstY);
                    } else {
                        c->yuv2packed2(c, *lumSrcPtr, *(lumSrcPtr+1), *chrSrcPtr, *(chrSrcPtr+1),
                                       alpPixBuf ? *alpSrcPtr : NULL, alpPixBuf ? *(alpSrcPtr+1) : NULL,
                                       dest, dstW, lumAlpha, chrAlpha, dstY);
                    }
                } else { //general RGB
                    if(flags & SWS_FULL_CHR_H_INT) {
                        yuv2rgbXinC_full(c,
                                         vLumFilter+dstY*vLumFilterSize, lumSrcPtr, vLumFilterSize,
                                         vChrFilter+dstY*vChrFilterSize, chrSrcPtr, vChrFilterSize,
                                         alpSrcPtr, dest, dstW, dstY);
                    } else {
                        c->yuv2packedX(c,
                                       vLumFilter+dstY*vLumFilterSize, lumSrcPtr, vLumFilterSize,
                                       vChrFilter+dstY*vChrFilterSize, chrSrcPtr, vChrFilterSize,
                                       alpSrcPtr, dest, dstW, dstY);
                    }
                }
            }
        } else { // hmm looks like we can't use MMX here without overwriting this array's tail
            const int16_t **lumSrcPtr= (const int16_t **)lumPixBuf + lumBufIndex + firstLumSrcY - lastInLumBuf + vLumBufSize;
            const int16_t **chrSrcPtr= (const int16_t **)chrPixBuf + chrBufIndex + firstChrSrcY - lastInChrBuf + vChrBufSize;
            const int16_t **alpSrcPtr= (CONFIG_SWSCALE_ALPHA && alpPixBuf) ? (const int16_t **)alpPixBuf + lumBufIndex + firstLumSrcY - lastInLumBuf + vLumBufSize : NULL;
            if (dstFormat == PIX_FMT_NV12 || dstFormat == PIX_FMT_NV21) {
                const int chrSkipMask= (1<<c->chrDstVSubSample)-1;
                if (dstY&chrSkipMask) uDest= NULL; //FIXME split functions in lumi / chromi
                yuv2nv12XinC(
                             vLumFilter+dstY*vLumFilterSize   , lumSrcPtr, vLumFilterSize,
                             vChrFilter+chrDstY*vChrFilterSize, chrSrcPtr, vChrFilterSize,
                             dest, uDest, dstW, chrDstW, dstFormat);
            } else if (isPlanarYUV(dstFormat) || dstFormat==PIX_FMT_GRAY8) { //YV12
                const int chrSkipMask= (1<<c->chrDstVSubSample)-1;
                if ((dstY&chrSkipMask) || isGray(dstFormat)) uDest=vDest= NULL; //FIXME split functions in lumi / chromi
                if (is16BPS(dstFormat) || isNBPS(dstFormat)) {
                    yuv2yuvX16inC(
                                  vLumFilter+dstY*vLumFilterSize   , lumSrcPtr, vLumFilterSize,
                                  vChrFilter+chrDstY*vChrFilterSize, chrSrcPtr, vChrFilterSize,
                                  alpSrcPtr, (uint16_t *) dest, (uint16_t *) uDest, (uint16_t *) vDest, (uint16_t *) aDest, dstW, chrDstW,
                                  dstFormat);
                } else {
                    yuv2yuvXinC(
                                vLumFilter+dstY*vLumFilterSize   , lumSrcPtr, vLumFilterSize,
                                vChrFilter+chrDstY*vChrFilterSize, chrSrcPtr, vChrFilterSize,
                                alpSrcPtr, dest, uDest, vDest, aDest, dstW, chrDstW);
                }
            } else {
                assert(lumSrcPtr + vLumFilterSize - 1 < lumPixBuf + vLumBufSize*2);
                assert(chrSrcPtr + vChrFilterSize - 1 < chrPixBuf + vChrBufSize*2);
                if(flags & SWS_FULL_CHR_H_INT) {
                    yuv2rgbXinC_full(c,
                                     vLumFilter+dstY*vLumFilterSize, lumSrcPtr, vLumFilterSize,
                                     vChrFilter+dstY*vChrFilterSize, chrSrcPtr, vChrFilterSize,
                                     alpSrcPtr, dest, dstW, dstY);
                } else {
                    yuv2packedXinC(c,
                                   vLumFilter+dstY*vLumFilterSize, lumSrcPtr, vLumFilterSize,
                                   vChrFilter+dstY*vChrFilterSize, chrSrcPtr, vChrFilterSize,
                                   alpSrcPtr, dest, dstW, dstY);
                }
            }
=======
>>>>>>> 9bbd6a4c
        }
}
#endif /* !COMPILE_TEMPLATE_MMX2 */

static void RENAME(sws_init_swScale)(SwsContext *c)
{
    enum PixelFormat srcFormat = c->srcFormat;

    if (!(c->flags & SWS_BITEXACT)) {
        c->yuv2yuv1     = RENAME(yuv2yuv1    );
        c->yuv2yuvX     = RENAME(yuv2yuvX    );
        c->yuv2packed1  = RENAME(yuv2packed1 );
        c->yuv2packed2  = RENAME(yuv2packed2 );
        c->yuv2packedX  = RENAME(yuv2packedX );
    }

    c->hScale       = RENAME(hScale      );

    // Use the new MMX scaler if the MMX2 one can't be used (it is faster than the x86 ASM one).
#if COMPILE_TEMPLATE_MMX2
    if (c->flags & SWS_FAST_BILINEAR && c->canMMX2BeUsed)
    {
        c->hyscale_fast = RENAME(hyscale_fast);
        c->hcscale_fast = RENAME(hcscale_fast);
    } else {
#endif /* COMPILE_TEMPLATE_MMX2 */
        c->hyscale_fast = NULL;
        c->hcscale_fast = NULL;
#if COMPILE_TEMPLATE_MMX2
    }
#endif /* COMPILE_TEMPLATE_MMX2 */

    switch(srcFormat) {
        case PIX_FMT_YUYV422  : c->chrToYV12 = RENAME(yuy2ToUV); break;
        case PIX_FMT_UYVY422  : c->chrToYV12 = RENAME(uyvyToUV); break;
        case PIX_FMT_NV12     : c->chrToYV12 = RENAME(nv12ToUV); break;
        case PIX_FMT_NV21     : c->chrToYV12 = RENAME(nv21ToUV); break;
        case PIX_FMT_YUV420P16BE:
        case PIX_FMT_YUV422P16BE:
        case PIX_FMT_YUV444P16BE: c->chrToYV12 = RENAME(BEToUV); break;
        case PIX_FMT_YUV420P16LE:
        case PIX_FMT_YUV422P16LE:
        case PIX_FMT_YUV444P16LE: c->chrToYV12 = RENAME(LEToUV); break;
        default: break;
    }
    if (!c->chrSrcHSubSample) {
        switch(srcFormat) {
        case PIX_FMT_BGR24  : c->chrToYV12 = RENAME(bgr24ToUV); break;
        case PIX_FMT_RGB24  : c->chrToYV12 = RENAME(rgb24ToUV); break;
        default: break;
        }
    }

    switch (srcFormat) {
    case PIX_FMT_YUYV422  :
    case PIX_FMT_YUV420P16BE:
    case PIX_FMT_YUV422P16BE:
    case PIX_FMT_YUV444P16BE:
    case PIX_FMT_Y400A    :
    case PIX_FMT_GRAY16BE : c->lumToYV12 = RENAME(yuy2ToY); break;
    case PIX_FMT_UYVY422  :
    case PIX_FMT_YUV420P16LE:
    case PIX_FMT_YUV422P16LE:
    case PIX_FMT_YUV444P16LE:
    case PIX_FMT_GRAY16LE : c->lumToYV12 = RENAME(uyvyToY); break;
    case PIX_FMT_BGR24    : c->lumToYV12 = RENAME(bgr24ToY); break;
    case PIX_FMT_RGB24    : c->lumToYV12 = RENAME(rgb24ToY); break;
    default: break;
    }
    if (c->alpPixBuf) {
        switch (srcFormat) {
        case PIX_FMT_Y400A  : c->alpToYV12 = RENAME(yuy2ToY); break;
        default: break;
        }
    }
}<|MERGE_RESOLUTION|>--- conflicted
+++ resolved
@@ -1904,49 +1904,164 @@
     }
 }
 
-<<<<<<< HEAD
-//FIXME all pal and rgb srcFormats could do this convertion as well
-//FIXME all scalers more complex than bilinear could do half of this transform
-static void RENAME(chrRangeToJpeg)(int16_t *dst, int width)
-{
-    int i;
-    for (i = 0; i < width; i++) {
-        dst[i     ] = (FFMIN(dst[i     ],30775)*4663 - 9289992)>>12; //-264
-        dst[i+VOFW] = (FFMIN(dst[i+VOFW],30775)*4663 - 9289992)>>12; //-264
+static inline void RENAME(hScale16)(int16_t *dst, int dstW, const uint16_t *src, int srcW, int xInc,
+                                    const int16_t *filter, const int16_t *filterPos, long filterSize, int shift)
+{
+    int i, j;
+
+    assert(filterSize % 4 == 0 && filterSize>0);
+    if (filterSize==4 && shift<15) { // Always true for upscaling, sometimes for down, too.
+        x86_reg counter= -2*dstW;
+        filter-= counter*2;
+        filterPos-= counter/2;
+        dst-= counter/2;
+        __asm__ volatile(
+            "movd                   %5, %%mm7       \n\t"
+#if defined(PIC)
+            "push            %%"REG_b"              \n\t"
+#endif
+            "push           %%"REG_BP"              \n\t" // we use 7 regs here ...
+            "mov             %%"REG_a", %%"REG_BP"  \n\t"
+            ".p2align                4              \n\t"
+            "1:                                     \n\t"
+            "movzwl   (%2, %%"REG_BP"), %%eax       \n\t"
+            "movzwl  2(%2, %%"REG_BP"), %%ebx       \n\t"
+            "movq  (%1, %%"REG_BP", 4), %%mm1       \n\t"
+            "movq 8(%1, %%"REG_BP", 4), %%mm3       \n\t"
+            "movq      (%3, %%"REG_a", 2), %%mm0    \n\t"
+            "movq      (%3, %%"REG_b", 2), %%mm2    \n\t"
+            "pmaddwd             %%mm1, %%mm0       \n\t"
+            "pmaddwd             %%mm2, %%mm3       \n\t"
+            "movq                %%mm0, %%mm4       \n\t"
+            "punpckldq           %%mm3, %%mm0       \n\t"
+            "punpckhdq           %%mm3, %%mm4       \n\t"
+            "paddd               %%mm4, %%mm0       \n\t"
+            "psrad               %%mm7, %%mm0       \n\t"
+            "packssdw            %%mm0, %%mm0       \n\t"
+            "movd                %%mm0, (%4, %%"REG_BP")    \n\t"
+            "add                    $4, %%"REG_BP"  \n\t"
+            " jnc                   1b              \n\t"
+
+            "pop            %%"REG_BP"              \n\t"
+#if defined(PIC)
+            "pop             %%"REG_b"              \n\t"
+#endif
+            : "+a" (counter)
+            : "c" (filter), "d" (filterPos), "S" (src), "D" (dst), "m"(shift)
+#if !defined(PIC)
+            : "%"REG_b
+#endif
+        );
+    } else if (filterSize==8 && shift<15) {
+        x86_reg counter= -2*dstW;
+        filter-= counter*4;
+        filterPos-= counter/2;
+        dst-= counter/2;
+        __asm__ volatile(
+            "movd                   %5, %%mm7       \n\t"
+#if defined(PIC)
+            "push            %%"REG_b"              \n\t"
+#endif
+            "push            %%"REG_BP"             \n\t" // we use 7 regs here ...
+            "mov              %%"REG_a", %%"REG_BP" \n\t"
+            ".p2align                 4             \n\t"
+            "1:                                     \n\t"
+            "movzwl    (%2, %%"REG_BP"), %%eax      \n\t"
+            "movzwl   2(%2, %%"REG_BP"), %%ebx      \n\t"
+            "movq   (%1, %%"REG_BP", 8), %%mm1      \n\t"
+            "movq 16(%1, %%"REG_BP", 8), %%mm3      \n\t"
+            "movq       (%3, %%"REG_a", 2), %%mm0   \n\t"
+            "movq       (%3, %%"REG_b", 2), %%mm2   \n\t"
+            "pmaddwd              %%mm1, %%mm0      \n\t"
+            "pmaddwd              %%mm2, %%mm3      \n\t"
+
+            "movq  8(%1, %%"REG_BP", 8), %%mm1      \n\t"
+            "movq 24(%1, %%"REG_BP", 8), %%mm5      \n\t"
+            "movq      8(%3, %%"REG_a", 2), %%mm4   \n\t"
+            "movq      8(%3, %%"REG_b", 2), %%mm2   \n\t"
+            "pmaddwd              %%mm1, %%mm4      \n\t"
+            "pmaddwd              %%mm2, %%mm5      \n\t"
+            "paddd                %%mm4, %%mm0      \n\t"
+            "paddd                %%mm5, %%mm3      \n\t"
+            "movq                 %%mm0, %%mm4      \n\t"
+            "punpckldq            %%mm3, %%mm0      \n\t"
+            "punpckhdq            %%mm3, %%mm4      \n\t"
+            "paddd                %%mm4, %%mm0      \n\t"
+            "psrad                %%mm7, %%mm0      \n\t"
+            "packssdw             %%mm0, %%mm0      \n\t"
+            "movd                 %%mm0, (%4, %%"REG_BP")   \n\t"
+            "add                     $4, %%"REG_BP" \n\t"
+            " jnc                    1b             \n\t"
+
+            "pop             %%"REG_BP"             \n\t"
+#if defined(PIC)
+            "pop             %%"REG_b"              \n\t"
+#endif
+            : "+a" (counter)
+            : "c" (filter), "d" (filterPos), "S" (src), "D" (dst), "m"(shift)
+#if !defined(PIC)
+            : "%"REG_b
+#endif
+        );
+    } else if (shift<15){
+        const uint16_t *offset = src+filterSize;
+        x86_reg counter= -2*dstW;
+        //filter-= counter*filterSize/2;
+        filterPos-= counter/2;
+        dst-= counter/2;
+        __asm__ volatile(
+            "movd                   %7, %%mm7       \n\t"
+            ".p2align                  4            \n\t"
+            "1:                                     \n\t"
+            "mov                      %2, %%"REG_c" \n\t"
+            "movzwl      (%%"REG_c", %0), %%eax     \n\t"
+            "movzwl     2(%%"REG_c", %0), %%edx     \n\t"
+            "mov                      %5, %%"REG_c" \n\t"
+            "pxor                  %%mm4, %%mm4     \n\t"
+            "pxor                  %%mm5, %%mm5     \n\t"
+            "2:                                     \n\t"
+            "movq                   (%1), %%mm1     \n\t"
+            "movq               (%1, %6), %%mm3     \n\t"
+            "movq (%%"REG_c", %%"REG_a", 2), %%mm0     \n\t"
+            "movq (%%"REG_c", %%"REG_d", 2), %%mm2     \n\t"
+            "pmaddwd               %%mm1, %%mm0     \n\t"
+            "pmaddwd               %%mm2, %%mm3     \n\t"
+            "paddd                 %%mm3, %%mm5     \n\t"
+            "paddd                 %%mm0, %%mm4     \n\t"
+            "add                      $8, %1        \n\t"
+            "add                      $8, %%"REG_c" \n\t"
+            "cmp                      %4, %%"REG_c" \n\t"
+            " jb                      2b            \n\t"
+            "add                      %6, %1        \n\t"
+            "movq                  %%mm4, %%mm0     \n\t"
+            "punpckldq             %%mm5, %%mm4     \n\t"
+            "punpckhdq             %%mm5, %%mm0     \n\t"
+            "paddd                 %%mm0, %%mm4     \n\t"
+            "psrad                 %%mm7, %%mm4     \n\t"
+            "packssdw              %%mm4, %%mm4     \n\t"
+            "mov                      %3, %%"REG_a" \n\t"
+            "movd                  %%mm4, (%%"REG_a", %0)   \n\t"
+            "add                      $4, %0        \n\t"
+            " jnc                     1b            \n\t"
+
+            : "+r" (counter), "+r" (filter)
+            : "m" (filterPos), "m" (dst), "m"(offset),
+            "m" (src), "r" ((x86_reg)filterSize*2), "m"(shift)
+            : "%"REG_a, "%"REG_c, "%"REG_d
+        );
+    } else
+    for (i=0; i<dstW; i++) {
+        int srcPos= filterPos[i];
+        int val=0;
+        for (j=0; j<filterSize; j++) {
+            val += ((int)src[srcPos + j])*filter[filterSize*i + j];
+        }
+        dst[i] = FFMIN(val>>shift, (1<<15)-1); // the cubic equation does overflow ...
     }
 }
-static void RENAME(chrRangeFromJpeg)(int16_t *dst, int width)
-{
-    int i;
-    for (i = 0; i < width; i++) {
-        dst[i     ] = (dst[i     ]*1799 + 4081085)>>11; //1469
-        dst[i+VOFW] = (dst[i+VOFW]*1799 + 4081085)>>11; //1469
-    }
-}
-static void RENAME(lumRangeToJpeg)(int16_t *dst, int width)
-{
-    int i;
-    for (i = 0; i < width; i++)
-        dst[i] = (FFMIN(dst[i],30189)*19077 - 39057361)>>14;
-}
-static void RENAME(lumRangeFromJpeg)(int16_t *dst, int width)
-{
-    int i;
-    for (i = 0; i < width; i++)
-        dst[i] = (dst[i]*14071 + 33561947)>>14;
-}
-
-#define FAST_BILINEAR_X86 \
-    "subl    %%edi, %%esi    \n\t" /*  src[xx+1] - src[xx] */                   \
-    "imull   %%ecx, %%esi    \n\t" /* (src[xx+1] - src[xx])*xalpha */           \
-    "shll      $16, %%edi    \n\t"                                              \
-    "addl    %%edi, %%esi    \n\t" /* src[xx+1]*xalpha + src[xx]*(1-xalpha) */  \
-    "mov        %1, %%"REG_D"\n\t"                                              \
-    "shrl       $9, %%esi    \n\t"                                              \
-
-=======
+
+
 #if COMPILE_TEMPLATE_MMX2
->>>>>>> 9bbd6a4c
 static inline void RENAME(hyscale_fast)(SwsContext *c, int16_t *dst,
                                         long dstWidth, const uint8_t *src, int srcW,
                                         int xInc)
@@ -2018,76 +2133,6 @@
 #endif
         );
         for (i=dstWidth-1; (i*xInc)>>16 >=srcW-1; i--) dst[i] = src[srcW-1]*128;
-<<<<<<< HEAD
-    } else {
-#endif /* COMPILE_TEMPLATE_MMX2 */
-    x86_reg xInc_shr16 = xInc >> 16;
-    uint16_t xInc_mask = xInc & 0xffff;
-    x86_reg dstWidth_reg = dstWidth;
-    //NO MMX just normal asm ...
-    __asm__ volatile(
-        "xor %%"REG_a", %%"REG_a"            \n\t" // i
-        "xor %%"REG_d", %%"REG_d"            \n\t" // xx
-        "xorl    %%ecx, %%ecx                \n\t" // xalpha
-        ".p2align                4           \n\t"
-        "1:                                  \n\t"
-        "movzbl    (%0, %%"REG_d"), %%edi    \n\t" //src[xx]
-        "movzbl   1(%0, %%"REG_d"), %%esi    \n\t" //src[xx+1]
-        FAST_BILINEAR_X86
-        "movw     %%si, (%%"REG_D", %%"REG_a", 2)   \n\t"
-        "addw       %4, %%cx                 \n\t" //xalpha += xInc&0xFFFF
-        "adc        %3, %%"REG_d"            \n\t" //xx+= xInc>>16 + carry
-
-        "movzbl    (%0, %%"REG_d"), %%edi    \n\t" //src[xx]
-        "movzbl   1(%0, %%"REG_d"), %%esi    \n\t" //src[xx+1]
-        FAST_BILINEAR_X86
-        "movw     %%si, 2(%%"REG_D", %%"REG_a", 2)  \n\t"
-        "addw       %4, %%cx                 \n\t" //xalpha += xInc&0xFFFF
-        "adc        %3, %%"REG_d"            \n\t" //xx+= xInc>>16 + carry
-
-
-        "add        $2, %%"REG_a"            \n\t"
-        "cmp        %2, %%"REG_a"            \n\t"
-        " jb        1b                       \n\t"
-
-
-        :: "r" (src), "m" (dst), "m" (dstWidth_reg), "m" (xInc_shr16), "m" (xInc_mask)
-        : "%"REG_a, "%"REG_d, "%ecx", "%"REG_D, "%esi"
-    );
-#if COMPILE_TEMPLATE_MMX2
-    } //if MMX2 can't be used
-#endif
-}
-
-      // *** horizontal scale Y line to temp buffer
-static inline void RENAME(hyscale)(SwsContext *c, uint16_t *dst, long dstWidth, const uint8_t *src, int srcW, int xInc,
-                                   const int16_t *hLumFilter,
-                                   const int16_t *hLumFilterPos, int hLumFilterSize,
-                                   uint8_t *formatConvBuffer,
-                                   uint32_t *pal, int isAlpha)
-{
-    void (*toYV12)(uint8_t *, const uint8_t *, long, uint32_t *) = isAlpha ? c->alpToYV12 : c->lumToYV12;
-    void (*convertRange)(int16_t *, int) = isAlpha ? NULL : c->lumConvertRange;
-
-    src += isAlpha ? c->alpSrcOffset : c->lumSrcOffset;
-
-    if (toYV12) {
-        toYV12(formatConvBuffer, src, srcW, pal);
-        src= formatConvBuffer;
-    }
-
-    if (c->hScale16) {
-        c->hScale16(dst, dstWidth, (uint16_t*)src, srcW, xInc, hLumFilter, hLumFilterPos, hLumFilterSize, av_pix_fmt_descriptors[c->srcFormat].comp[0].depth_minus1);
-    } else if (!c->hyscale_fast) {
-        c->hScale(dst, dstWidth, src, srcW, xInc, hLumFilter, hLumFilterPos, hLumFilterSize);
-    } else { // fast bilinear upscale / crap downscale
-        c->hyscale_fast(c, dst, dstWidth, src, srcW, xInc);
-    }
-
-    if (convertRange)
-        convertRange(dst, dstWidth);
-=======
->>>>>>> 9bbd6a4c
 }
 
 static inline void RENAME(hcscale_fast)(SwsContext *c, int16_t *dst,
@@ -2152,80 +2197,6 @@
             dst[i] = src1[srcW-1]*128;
             dst[i+VOFW] = src2[srcW-1]*128;
         }
-<<<<<<< HEAD
-    } else {
-#endif /* COMPILE_TEMPLATE_MMX2 */
-        x86_reg xInc_shr16 = (x86_reg) (xInc >> 16);
-        uint16_t xInc_mask = xInc & 0xffff;
-        x86_reg dstWidth_reg = dstWidth;
-        __asm__ volatile(
-            "xor %%"REG_a", %%"REG_a"               \n\t" // i
-            "xor %%"REG_d", %%"REG_d"               \n\t" // xx
-            "xorl    %%ecx, %%ecx                   \n\t" // xalpha
-            ".p2align    4                          \n\t"
-            "1:                                     \n\t"
-            "mov        %0, %%"REG_S"               \n\t"
-            "movzbl  (%%"REG_S", %%"REG_d"), %%edi  \n\t" //src[xx]
-            "movzbl 1(%%"REG_S", %%"REG_d"), %%esi  \n\t" //src[xx+1]
-            FAST_BILINEAR_X86
-            "movw     %%si, (%%"REG_D", %%"REG_a", 2)   \n\t"
-
-            "movzbl    (%5, %%"REG_d"), %%edi       \n\t" //src[xx]
-            "movzbl   1(%5, %%"REG_d"), %%esi       \n\t" //src[xx+1]
-            FAST_BILINEAR_X86
-            "movw     %%si, "AV_STRINGIFY(VOF)"(%%"REG_D", %%"REG_a", 2)   \n\t"
-
-            "addw       %4, %%cx                    \n\t" //xalpha += xInc&0xFFFF
-            "adc        %3, %%"REG_d"               \n\t" //xx+= xInc>>16 + carry
-            "add        $1, %%"REG_a"               \n\t"
-            "cmp        %2, %%"REG_a"               \n\t"
-            " jb        1b                          \n\t"
-
-/* GCC 3.3 makes MPlayer crash on IA-32 machines when using "g" operand here,
-which is needed to support GCC 4.0. */
-#if ARCH_X86_64 && AV_GCC_VERSION_AT_LEAST(3,4)
-            :: "m" (src1), "m" (dst), "g" (dstWidth_reg), "m" (xInc_shr16), "m" (xInc_mask),
-#else
-            :: "m" (src1), "m" (dst), "m" (dstWidth_reg), "m" (xInc_shr16), "m" (xInc_mask),
-#endif
-            "r" (src2)
-            : "%"REG_a, "%"REG_d, "%ecx", "%"REG_D, "%esi"
-        );
-#if COMPILE_TEMPLATE_MMX2
-    } //if MMX2 can't be used
-#endif
-}
-
-inline static void RENAME(hcscale)(SwsContext *c, uint16_t *dst, long dstWidth, const uint8_t *src1, const uint8_t *src2,
-                                   int srcW, int xInc, const int16_t *hChrFilter,
-                                   const int16_t *hChrFilterPos, int hChrFilterSize,
-                                   uint8_t *formatConvBuffer,
-                                   uint32_t *pal)
-{
-
-    src1 += c->chrSrcOffset;
-    src2 += c->chrSrcOffset;
-
-    if (c->chrToYV12) {
-        c->chrToYV12(formatConvBuffer, formatConvBuffer+VOFW, src1, src2, srcW, pal);
-        src1= formatConvBuffer;
-        src2= formatConvBuffer+VOFW;
-    }
-
-    if (c->hScale16) {
-        c->hScale16(dst     , dstWidth, (uint16_t*)src1, srcW, xInc, hChrFilter, hChrFilterPos, hChrFilterSize, av_pix_fmt_descriptors[c->srcFormat].comp[0].depth_minus1);
-        c->hScale16(dst+VOFW, dstWidth, (uint16_t*)src2, srcW, xInc, hChrFilter, hChrFilterPos, hChrFilterSize, av_pix_fmt_descriptors[c->srcFormat].comp[0].depth_minus1);
-    } else if (!c->hcscale_fast) {
-        c->hScale(dst     , dstWidth, src1, srcW, xInc, hChrFilter, hChrFilterPos, hChrFilterSize);
-        c->hScale(dst+VOFW, dstWidth, src2, srcW, xInc, hChrFilter, hChrFilterPos, hChrFilterSize);
-    } else { // fast bilinear upscale / crap downscale
-        c->hcscale_fast(c, dst, dstWidth, src1, src2, srcW, xInc);
-    }
-
-    if (c->chrConvertRange)
-        c->chrConvertRange(dst, dstWidth);
-=======
->>>>>>> 9bbd6a4c
 }
 #endif /* COMPILE_TEMPLATE_MMX2 */
 
@@ -2308,123 +2279,6 @@
                         ((uint16_t)vChrFilter[chrDstY*vChrFilterSize + i])*0x10001;
                 }
             }
-<<<<<<< HEAD
-            if (dstFormat == PIX_FMT_NV12 || dstFormat == PIX_FMT_NV21) {
-                const int chrSkipMask= (1<<c->chrDstVSubSample)-1;
-                if (dstY&chrSkipMask) uDest= NULL; //FIXME split functions in lumi / chromi
-                c->yuv2nv12X(c,
-                             vLumFilter+dstY*vLumFilterSize   , lumSrcPtr, vLumFilterSize,
-                             vChrFilter+chrDstY*vChrFilterSize, chrSrcPtr, vChrFilterSize,
-                             dest, uDest, dstW, chrDstW, dstFormat);
-            } else if (isPlanarYUV(dstFormat) || dstFormat==PIX_FMT_GRAY8) { //YV12 like
-                const int chrSkipMask= (1<<c->chrDstVSubSample)-1;
-                if ((dstY&chrSkipMask) || isGray(dstFormat)) uDest=vDest= NULL; //FIXME split functions in lumi / chromi
-                if (is16BPS(dstFormat) || isNBPS(dstFormat)) {
-                    yuv2yuvX16inC(
-                                  vLumFilter+dstY*vLumFilterSize   , lumSrcPtr, vLumFilterSize,
-                                  vChrFilter+chrDstY*vChrFilterSize, chrSrcPtr, vChrFilterSize,
-                                  alpSrcPtr, (uint16_t *) dest, (uint16_t *) uDest, (uint16_t *) vDest, (uint16_t *) aDest, dstW, chrDstW,
-                                  dstFormat);
-                } else if (vLumFilterSize == 1 && vChrFilterSize == 1) { // unscaled YV12
-                    const int16_t *lumBuf = lumSrcPtr[0];
-                    const int16_t *chrBuf= chrSrcPtr[0];
-                    const int16_t *alpBuf= (CONFIG_SWSCALE_ALPHA && alpPixBuf) ? alpSrcPtr[0] : NULL;
-                    c->yuv2yuv1(c, lumBuf, chrBuf, alpBuf, dest, uDest, vDest, aDest, dstW, chrDstW);
-                } else { //General YV12
-                    c->yuv2yuvX(c,
-                                vLumFilter+dstY*vLumFilterSize   , lumSrcPtr, vLumFilterSize,
-                                vChrFilter+chrDstY*vChrFilterSize, chrSrcPtr, vChrFilterSize,
-                                alpSrcPtr, dest, uDest, vDest, aDest, dstW, chrDstW);
-                }
-            } else {
-                assert(lumSrcPtr + vLumFilterSize - 1 < lumPixBuf + vLumBufSize*2);
-                assert(chrSrcPtr + vChrFilterSize - 1 < chrPixBuf + vChrBufSize*2);
-                if (vLumFilterSize == 1 && vChrFilterSize == 2) { //unscaled RGB
-                    int chrAlpha= vChrFilter[2*dstY+1];
-                    if(flags & SWS_FULL_CHR_H_INT) {
-                        yuv2rgbXinC_full(c, //FIXME write a packed1_full function
-                                         vLumFilter+dstY*vLumFilterSize, lumSrcPtr, vLumFilterSize,
-                                         vChrFilter+dstY*vChrFilterSize, chrSrcPtr, vChrFilterSize,
-                                         alpSrcPtr, dest, dstW, dstY);
-                    } else {
-                        c->yuv2packed1(c, *lumSrcPtr, *chrSrcPtr, *(chrSrcPtr+1),
-                                       alpPixBuf ? *alpSrcPtr : NULL,
-                                       dest, dstW, chrAlpha, dstFormat, flags, dstY);
-                    }
-                } else if (vLumFilterSize == 2 && vChrFilterSize == 2) { //bilinear upscale RGB
-                    int lumAlpha= vLumFilter[2*dstY+1];
-                    int chrAlpha= vChrFilter[2*dstY+1];
-                    lumMmxFilter[2]=
-                    lumMmxFilter[3]= vLumFilter[2*dstY   ]*0x10001;
-                    chrMmxFilter[2]=
-                    chrMmxFilter[3]= vChrFilter[2*chrDstY]*0x10001;
-                    if(flags & SWS_FULL_CHR_H_INT) {
-                        yuv2rgbXinC_full(c, //FIXME write a packed2_full function
-                                         vLumFilter+dstY*vLumFilterSize, lumSrcPtr, vLumFilterSize,
-                                         vChrFilter+dstY*vChrFilterSize, chrSrcPtr, vChrFilterSize,
-                                         alpSrcPtr, dest, dstW, dstY);
-                    } else {
-                        c->yuv2packed2(c, *lumSrcPtr, *(lumSrcPtr+1), *chrSrcPtr, *(chrSrcPtr+1),
-                                       alpPixBuf ? *alpSrcPtr : NULL, alpPixBuf ? *(alpSrcPtr+1) : NULL,
-                                       dest, dstW, lumAlpha, chrAlpha, dstY);
-                    }
-                } else { //general RGB
-                    if(flags & SWS_FULL_CHR_H_INT) {
-                        yuv2rgbXinC_full(c,
-                                         vLumFilter+dstY*vLumFilterSize, lumSrcPtr, vLumFilterSize,
-                                         vChrFilter+dstY*vChrFilterSize, chrSrcPtr, vChrFilterSize,
-                                         alpSrcPtr, dest, dstW, dstY);
-                    } else {
-                        c->yuv2packedX(c,
-                                       vLumFilter+dstY*vLumFilterSize, lumSrcPtr, vLumFilterSize,
-                                       vChrFilter+dstY*vChrFilterSize, chrSrcPtr, vChrFilterSize,
-                                       alpSrcPtr, dest, dstW, dstY);
-                    }
-                }
-            }
-        } else { // hmm looks like we can't use MMX here without overwriting this array's tail
-            const int16_t **lumSrcPtr= (const int16_t **)lumPixBuf + lumBufIndex + firstLumSrcY - lastInLumBuf + vLumBufSize;
-            const int16_t **chrSrcPtr= (const int16_t **)chrPixBuf + chrBufIndex + firstChrSrcY - lastInChrBuf + vChrBufSize;
-            const int16_t **alpSrcPtr= (CONFIG_SWSCALE_ALPHA && alpPixBuf) ? (const int16_t **)alpPixBuf + lumBufIndex + firstLumSrcY - lastInLumBuf + vLumBufSize : NULL;
-            if (dstFormat == PIX_FMT_NV12 || dstFormat == PIX_FMT_NV21) {
-                const int chrSkipMask= (1<<c->chrDstVSubSample)-1;
-                if (dstY&chrSkipMask) uDest= NULL; //FIXME split functions in lumi / chromi
-                yuv2nv12XinC(
-                             vLumFilter+dstY*vLumFilterSize   , lumSrcPtr, vLumFilterSize,
-                             vChrFilter+chrDstY*vChrFilterSize, chrSrcPtr, vChrFilterSize,
-                             dest, uDest, dstW, chrDstW, dstFormat);
-            } else if (isPlanarYUV(dstFormat) || dstFormat==PIX_FMT_GRAY8) { //YV12
-                const int chrSkipMask= (1<<c->chrDstVSubSample)-1;
-                if ((dstY&chrSkipMask) || isGray(dstFormat)) uDest=vDest= NULL; //FIXME split functions in lumi / chromi
-                if (is16BPS(dstFormat) || isNBPS(dstFormat)) {
-                    yuv2yuvX16inC(
-                                  vLumFilter+dstY*vLumFilterSize   , lumSrcPtr, vLumFilterSize,
-                                  vChrFilter+chrDstY*vChrFilterSize, chrSrcPtr, vChrFilterSize,
-                                  alpSrcPtr, (uint16_t *) dest, (uint16_t *) uDest, (uint16_t *) vDest, (uint16_t *) aDest, dstW, chrDstW,
-                                  dstFormat);
-                } else {
-                    yuv2yuvXinC(
-                                vLumFilter+dstY*vLumFilterSize   , lumSrcPtr, vLumFilterSize,
-                                vChrFilter+chrDstY*vChrFilterSize, chrSrcPtr, vChrFilterSize,
-                                alpSrcPtr, dest, uDest, vDest, aDest, dstW, chrDstW);
-                }
-            } else {
-                assert(lumSrcPtr + vLumFilterSize - 1 < lumPixBuf + vLumBufSize*2);
-                assert(chrSrcPtr + vChrFilterSize - 1 < chrPixBuf + vChrBufSize*2);
-                if(flags & SWS_FULL_CHR_H_INT) {
-                    yuv2rgbXinC_full(c,
-                                     vLumFilter+dstY*vLumFilterSize, lumSrcPtr, vLumFilterSize,
-                                     vChrFilter+dstY*vChrFilterSize, chrSrcPtr, vChrFilterSize,
-                                     alpSrcPtr, dest, dstW, dstY);
-                } else {
-                    yuv2packedXinC(c,
-                                   vLumFilter+dstY*vLumFilterSize, lumSrcPtr, vLumFilterSize,
-                                   vChrFilter+dstY*vChrFilterSize, chrSrcPtr, vChrFilterSize,
-                                   alpSrcPtr, dest, dstW, dstY);
-                }
-            }
-=======
->>>>>>> 9bbd6a4c
         }
 }
 #endif /* !COMPILE_TEMPLATE_MMX2 */
@@ -2457,19 +2311,19 @@
     }
 #endif /* COMPILE_TEMPLATE_MMX2 */
 
-    switch(srcFormat) {
+     switch(srcFormat) {
         case PIX_FMT_YUYV422  : c->chrToYV12 = RENAME(yuy2ToUV); break;
         case PIX_FMT_UYVY422  : c->chrToYV12 = RENAME(uyvyToUV); break;
         case PIX_FMT_NV12     : c->chrToYV12 = RENAME(nv12ToUV); break;
         case PIX_FMT_NV21     : c->chrToYV12 = RENAME(nv21ToUV); break;
-        case PIX_FMT_YUV420P16BE:
-        case PIX_FMT_YUV422P16BE:
-        case PIX_FMT_YUV444P16BE: c->chrToYV12 = RENAME(BEToUV); break;
+        case PIX_FMT_GRAY16LE :
+        case PIX_FMT_YUV420P9LE:
+        case PIX_FMT_YUV422P10LE:
+        case PIX_FMT_YUV420P10LE:
         case PIX_FMT_YUV420P16LE:
         case PIX_FMT_YUV422P16LE:
-        case PIX_FMT_YUV444P16LE: c->chrToYV12 = RENAME(LEToUV); break;
-        default: break;
-    }
+        case PIX_FMT_YUV444P16LE: c->hScale16= RENAME(hScale16); break;
+    }   
     if (!c->chrSrcHSubSample) {
         switch(srcFormat) {
         case PIX_FMT_BGR24  : c->chrToYV12 = RENAME(bgr24ToUV); break;
@@ -2480,16 +2334,10 @@
 
     switch (srcFormat) {
     case PIX_FMT_YUYV422  :
-    case PIX_FMT_YUV420P16BE:
-    case PIX_FMT_YUV422P16BE:
-    case PIX_FMT_YUV444P16BE:
     case PIX_FMT_Y400A    :
-    case PIX_FMT_GRAY16BE : c->lumToYV12 = RENAME(yuy2ToY); break;
+                            c->lumToYV12 = RENAME(yuy2ToY); break;
     case PIX_FMT_UYVY422  :
-    case PIX_FMT_YUV420P16LE:
-    case PIX_FMT_YUV422P16LE:
-    case PIX_FMT_YUV444P16LE:
-    case PIX_FMT_GRAY16LE : c->lumToYV12 = RENAME(uyvyToY); break;
+                            c->lumToYV12 = RENAME(uyvyToY); break;
     case PIX_FMT_BGR24    : c->lumToYV12 = RENAME(bgr24ToY); break;
     case PIX_FMT_RGB24    : c->lumToYV12 = RENAME(rgb24ToY); break;
     default: break;
