/*
 * various OS-feature replacement utilities
 * copyright (c) 2000, 2001, 2002 Fabrice Bellard
 *
 * This file is part of FFmpeg.
 *
 * FFmpeg is free software; you can redistribute it and/or
 * modify it under the terms of the GNU Lesser General Public
 * License as published by the Free Software Foundation; either
 * version 2.1 of the License, or (at your option) any later version.
 *
 * FFmpeg is distributed in the hope that it will be useful,
 * but WITHOUT ANY WARRANTY; without even the implied warranty of
 * MERCHANTABILITY or FITNESS FOR A PARTICULAR PURPOSE.  See the GNU
 * Lesser General Public License for more details.
 *
 * You should have received a copy of the GNU Lesser General Public
 * License along with FFmpeg; if not, write to the Free Software
 * Foundation, Inc., 51 Franklin Street, Fifth Floor, Boston, MA 02110-1301 USA
 */

#ifndef AVFORMAT_OS_SUPPORT_H
#define AVFORMAT_OS_SUPPORT_H

/**
 * @file
 * miscellaneous OS support macros and functions.
 */

#include "config.h"

#include <sys/stat.h>

#ifdef _WIN32
#if HAVE_DIRECT_H
#include <direct.h>
#endif
#if HAVE_IO_H
#include <io.h>
#endif
#endif

#if defined(_WIN32) && !defined(__MINGW32CE__)
#  include <fcntl.h>
#  ifdef lseek
#   undef lseek
#  endif
#  define lseek(f,p,w) _lseeki64((f), (p), (w))
#  ifdef stat
#   undef stat
#  endif
#  define stat _stati64
#  ifdef fstat
#   undef fstat
#  endif
#  define fstat(f,s) _fstati64((f), (s))
#endif /* defined(_WIN32) && !defined(__MINGW32CE__) */


#ifdef __ANDROID__
#  if HAVE_UNISTD_H
#    include <unistd.h>
#  endif
#  ifdef lseek
#   undef lseek
#  endif
#  define lseek(f,p,w) lseek64((f), (p), (w))
#endif

static inline int is_dos_path(const char *path)
{
#if HAVE_DOS_PATHS
    if (path[0] && path[1] == ':')
        return 1;
#endif
    return 0;
}

#if defined(__OS2__) || defined(__Plan9__)
#define SHUT_RD 0
#define SHUT_WR 1
#define SHUT_RDWR 2
#endif

#if defined(_WIN32)
#define SHUT_RD SD_RECEIVE
#define SHUT_WR SD_SEND
#define SHUT_RDWR SD_BOTH

#ifndef S_IRUSR
#define S_IRUSR S_IREAD
#endif
#ifndef S_IWUSR
#define S_IWUSR S_IWRITE
#endif
#endif

#if CONFIG_NETWORK
#if !HAVE_SOCKLEN_T
typedef int socklen_t;
#endif

/* most of the time closing a socket is just closing an fd */
#if !HAVE_CLOSESOCKET
#define closesocket close
#endif

#if !HAVE_POLL_H
typedef unsigned long nfds_t;

#if HAVE_WINSOCK2_H
#include <winsock2.h>
#endif
#if !HAVE_STRUCT_POLLFD
struct pollfd {
    int fd;
    short events;  /* events to look for */
    short revents; /* events that occurred */
};

/* events & revents */
#define POLLIN     0x0001  /* any readable data available */
#define POLLOUT    0x0002  /* file descriptor is writeable */
#define POLLRDNORM POLLIN
#define POLLWRNORM POLLOUT
#define POLLRDBAND 0x0008  /* priority readable data */
#define POLLWRBAND 0x0010  /* priority data can be written */
#define POLLPRI    0x0020  /* high priority readable data */

/* revents only */
#define POLLERR    0x0004  /* errors pending */
#define POLLHUP    0x0080  /* disconnected */
#define POLLNVAL   0x1000  /* invalid file descriptor */
#endif


int ff_poll(struct pollfd *fds, nfds_t numfds, int timeout);
#define poll ff_poll
#endif /* HAVE_POLL_H */
#endif /* CONFIG_NETWORK */

#if defined(__MINGW32CE__)
#define mkdir(a, b) _mkdir(a)
#elif defined(_WIN32)
#include <stdio.h>
#include <windows.h>
<<<<<<< HEAD
#include "libavutil/mem.h"

static inline int utf8towchar(const char *filename_utf8, wchar_t **filename_w)
{
    int num_chars;
    num_chars = MultiByteToWideChar(CP_UTF8, MB_ERR_INVALID_CHARS, filename_utf8, -1, NULL, 0);
    if (num_chars <= 0) {
        *filename_w = NULL;
        return 0;
    }
    *filename_w = (wchar_t *)av_mallocz(sizeof(wchar_t) * num_chars);
    if (!*filename_w) {
        errno = ENOMEM;
        return -1;
    }
    MultiByteToWideChar(CP_UTF8, 0, filename_utf8, -1, *filename_w, num_chars);
    return 0;
}
=======
#include "libavutil/wchar_filename.h"
>>>>>>> 9326d64e

#define DEF_FS_FUNCTION(name, wfunc, afunc)               \
static inline int win32_##name(const char *filename_utf8) \
{                                                         \
    wchar_t *filename_w;                                  \
    int ret;                                              \
                                                          \
    if (utf8towchar(filename_utf8, &filename_w))          \
        return -1;                                        \
    if (!filename_w)                                      \
        goto fallback;                                    \
                                                          \
    ret = wfunc(filename_w);                              \
    av_free(filename_w);                                  \
    return ret;                                           \
                                                          \
fallback:                                                 \
    /* filename may be be in CP_ACP */                    \
    return afunc(filename_utf8);                          \
}

DEF_FS_FUNCTION(unlink, _wunlink, _unlink)
DEF_FS_FUNCTION(mkdir,  _wmkdir,  _mkdir)
DEF_FS_FUNCTION(rmdir,  _wrmdir , _rmdir)

static inline int win32_rename(const char *src_utf8, const char *dest_utf8)
{
    wchar_t *src_w, *dest_w;
    int ret;

    if (utf8towchar(src_utf8, &src_w))
        return -1;
    if (utf8towchar(dest_utf8, &dest_w)) {
        av_free(src_w);
        return -1;
    }
    if (!src_w || !dest_w) {
        av_free(src_w);
        av_free(dest_w);
        goto fallback;
    }

    ret = _wrename(src_w, dest_w);
    av_free(src_w);
    av_free(dest_w);
    return ret;

fallback:
    /* filename may be be in CP_ACP */
    return rename(src_utf8, dest_utf8);
}

#define mkdir(a, b) win32_mkdir(a)
#define rename      win32_rename
#define rmdir       win32_rmdir
#define unlink      win32_unlink

#endif

#endif /* AVFORMAT_OS_SUPPORT_H */<|MERGE_RESOLUTION|>--- conflicted
+++ resolved
@@ -144,28 +144,7 @@
 #elif defined(_WIN32)
 #include <stdio.h>
 #include <windows.h>
-<<<<<<< HEAD
-#include "libavutil/mem.h"
-
-static inline int utf8towchar(const char *filename_utf8, wchar_t **filename_w)
-{
-    int num_chars;
-    num_chars = MultiByteToWideChar(CP_UTF8, MB_ERR_INVALID_CHARS, filename_utf8, -1, NULL, 0);
-    if (num_chars <= 0) {
-        *filename_w = NULL;
-        return 0;
-    }
-    *filename_w = (wchar_t *)av_mallocz(sizeof(wchar_t) * num_chars);
-    if (!*filename_w) {
-        errno = ENOMEM;
-        return -1;
-    }
-    MultiByteToWideChar(CP_UTF8, 0, filename_utf8, -1, *filename_w, num_chars);
-    return 0;
-}
-=======
 #include "libavutil/wchar_filename.h"
->>>>>>> 9326d64e
 
 #define DEF_FS_FUNCTION(name, wfunc, afunc)               \
 static inline int win32_##name(const char *filename_utf8) \
