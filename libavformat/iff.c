--- conflicted
+++ resolved
@@ -98,20 +98,10 @@
     COMP_EXP
 } svx8_compression_type;
 
-<<<<<<< HEAD
-typedef struct {
+typedef struct IffDemuxContext {
     int      is_64bit;  ///< chunk size is 64-bit
     int64_t  body_pos;
     int64_t  body_end;
-=======
-typedef enum {
-    BITMAP_RAW,
-    BITMAP_BYTERUN1
-} bitmap_compression_type;
-
-typedef struct IffDemuxContext {
-    uint64_t  body_pos;
->>>>>>> daf8cf35
     uint32_t  body_size;
     svx8_compression_type   svx8_compression;
     unsigned  maud_bits;
