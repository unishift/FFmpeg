/*
 * Copyright (C) 2005  Michael Ahlberg, Måns Rullgård
 *
 * Permission is hereby granted, free of charge, to any person
 * obtaining a copy of this software and associated documentation
 * files (the "Software"), to deal in the Software without
 * restriction, including without limitation the rights to use, copy,
 * modify, merge, publish, distribute, sublicense, and/or sell copies
 * of the Software, and to permit persons to whom the Software is
 * furnished to do so, subject to the following conditions:
 *
 *  The above copyright notice and this permission notice shall be
 *  included in all copies or substantial portions of the Software.
 *
 *  THE SOFTWARE IS PROVIDED "AS IS", WITHOUT WARRANTY OF ANY KIND,
 *  EXPRESS OR IMPLIED, INCLUDING BUT NOT LIMITED TO THE WARRANTIES OF
 *  MERCHANTABILITY, FITNESS FOR A PARTICULAR PURPOSE AND
 *  NONINFRINGEMENT. IN NO EVENT SHALL THE AUTHORS OR COPYRIGHT
 *  HOLDERS BE LIABLE FOR ANY CLAIM, DAMAGES OR OTHER LIABILITY,
 *  WHETHER IN AN ACTION OF CONTRACT, TORT OR OTHERWISE, ARISING FROM,
 *  OUT OF OR IN CONNECTION WITH THE SOFTWARE OR THE USE OR OTHER
 *  DEALINGS IN THE SOFTWARE.
 */

#include <stdlib.h>

#include "libavutil/avstring.h"
#include "libavutil/base64.h"
#include "libavutil/bswap.h"
#include "libavutil/dict.h"
#include "libavcodec/bytestream.h"
#include "libavcodec/get_bits.h"
#include "libavcodec/vorbis_parser.h"
#include "avformat.h"
#include "flacdec.h"
#include "internal.h"
#include "oggdec.h"
#include "vorbiscomment.h"

static int ogm_chapter(AVFormatContext *as, uint8_t *key, uint8_t *val)
{
    int i, cnum, h, m, s, ms, keylen = strlen(key);
    AVChapter *chapter = NULL;

    if (keylen < 9 || sscanf(key, "CHAPTER%03d", &cnum) != 1)
        return 0;

    if (keylen <= 10) {
        if (sscanf(val, "%02d:%02d:%02d.%03d", &h, &m, &s, &ms) < 4)
            return 0;

        avpriv_new_chapter(as, cnum, (AVRational) { 1, 1000 },
                           ms + 1000 * (s + 60 * (m + 60 * h)),
                           AV_NOPTS_VALUE, NULL);
        av_free(val);
<<<<<<< HEAD
    } else if (!strcmp(key+(keylen-4), "NAME")) {
        for(i = 0; i < as->nb_chapters; i++)
=======
    } else if (!strcmp(key + 9, "NAME")) {
        for (i = 0; i < as->nb_chapters; i++)
>>>>>>> 49fe9c05
            if (as->chapters[i]->id == cnum) {
                chapter = as->chapters[i];
                break;
            }
        if (!chapter)
            return 0;

        av_dict_set(&chapter->metadata, "title", val, AV_DICT_DONT_STRDUP_VAL);
    } else
        return 0;

    av_free(key);
    return 1;
}

int ff_vorbis_comment(AVFormatContext *as, AVDictionary **m,
                      const uint8_t *buf, int size)
{
    const uint8_t *p   = buf;
    const uint8_t *end = buf + size;
    unsigned n, j;
    int s;

    /* must have vendor_length and user_comment_list_length */
    if (size < 8)
        return -1;

    s = bytestream_get_le32(&p);

    if (end - p - 4 < s || s < 0)
        return -1;

    p += s;

    n = bytestream_get_le32(&p);

    while (end - p >= 4 && n > 0) {
        const char *t, *v;
        int tl, vl;

        s = bytestream_get_le32(&p);

        if (end - p < s || s < 0)
            break;

        t  = p;
        p += s;
        n--;

        v = memchr(t, '=', s);
        if (!v)
            continue;

        tl = v - t;
        vl = s - tl - 1;
        v++;

        if (tl && vl) {
            char *tt, *ct;

            tt = av_malloc(tl + 1);
            ct = av_malloc(vl + 1);
            if (!tt || !ct) {
                av_freep(&tt);
                av_freep(&ct);
                av_log(as, AV_LOG_WARNING,
                       "out-of-memory error. skipping VorbisComment tag.\n");
                continue;
            }

            for (j = 0; j < tl; j++)
                tt[j] = av_toupper(t[j]);
            tt[tl] = 0;

            memcpy(ct, v, vl);
            ct[vl] = 0;

            if (!strcmp(tt, "METADATA_BLOCK_PICTURE")) {
                int ret;
                char *pict = av_malloc(vl);

                if (!pict) {
                    av_log(as, AV_LOG_WARNING, "out-of-memory error. Skipping cover art block.\n");
                    av_freep(&tt);
                    av_freep(&ct);
                    continue;
                }
                if ((ret = av_base64_decode(pict, ct, vl)) > 0)
                    ret = ff_flac_parse_picture(as, pict, ret);
                av_freep(&pict);
                av_freep(&tt);
                av_freep(&ct);
                if (ret < 0) {
                    av_log(as, AV_LOG_WARNING, "Failed to parse cover art block.\n");
                    continue;
                }
            } else if (!ogm_chapter(as, tt, ct))
                av_dict_set(m, tt, ct,
                            AV_DICT_DONT_STRDUP_KEY |
                            AV_DICT_DONT_STRDUP_VAL);
        }
    }

    if (p != end)
        av_log(as, AV_LOG_INFO,
               "%ti bytes of comment header remain\n", end - p);
    if (n > 0)
        av_log(as, AV_LOG_INFO,
               "truncated comment header, %i comments not found\n", n);

    ff_metadata_conv(m, NULL, ff_vorbiscomment_metadata_conv);

    return 0;
}

/*
 * Parse the vorbis header
 *
 * Vorbis Identification header from Vorbis_I_spec.html#vorbis-spec-codec
 * [vorbis_version] = read 32 bits as unsigned integer | Not used
 * [audio_channels] = read 8 bit integer as unsigned | Used
 * [audio_sample_rate] = read 32 bits as unsigned integer | Used
 * [bitrate_maximum] = read 32 bits as signed integer | Not used yet
 * [bitrate_nominal] = read 32 bits as signed integer | Not used yet
 * [bitrate_minimum] = read 32 bits as signed integer | Used as bitrate
 * [blocksize_0] = read 4 bits as unsigned integer | Not Used
 * [blocksize_1] = read 4 bits as unsigned integer | Not Used
 * [framing_flag] = read one bit | Not Used
 */

struct oggvorbis_private {
    unsigned int len[3];
    unsigned char *packet[3];
    VorbisParseContext vp;
    int64_t final_pts;
    int final_duration;
};

static unsigned int fixup_vorbis_headers(AVFormatContext *as,
                                         struct oggvorbis_private *priv,
                                         uint8_t **buf)
{
    int i, offset, len, err;
    int buf_len;
    unsigned char *ptr;

    len = priv->len[0] + priv->len[1] + priv->len[2];
<<<<<<< HEAD
    buf_len = len + len/255 + 64;
    ptr = *buf = av_realloc(NULL, buf_len);
    if (!*buf)
        return 0;
    memset(*buf, '\0', buf_len);
=======
    ptr = *buf = av_mallocz(len + len / 255 + 64);
>>>>>>> 49fe9c05

    ptr[0]  = 2;
    offset  = 1;
    offset += av_xiphlacing(&ptr[offset], priv->len[0]);
    offset += av_xiphlacing(&ptr[offset], priv->len[1]);
    for (i = 0; i < 3; i++) {
        memcpy(&ptr[offset], priv->packet[i], priv->len[i]);
        offset += priv->len[i];
        av_freep(&priv->packet[i]);
    }
    if ((err = av_reallocp(buf, offset + FF_INPUT_BUFFER_PADDING_SIZE)) < 0)
        return err;
    return offset;
}

static void vorbis_cleanup(AVFormatContext *s, int idx)
{
    struct ogg *ogg = s->priv_data;
    struct ogg_stream *os = ogg->streams + idx;
    struct oggvorbis_private *priv = os->private;
    int i;
    if (os->private)
        for (i = 0; i < 3; i++)
            av_freep(&priv->packet[i]);
}

static int vorbis_header(AVFormatContext *s, int idx)
{
    struct ogg *ogg = s->priv_data;
    AVStream *st    = s->streams[idx];
    struct ogg_stream *os = ogg->streams + idx;
    struct oggvorbis_private *priv;
    int pkt_type = os->buf[os->pstart];

    if (!os->private) {
        os->private = av_mallocz(sizeof(struct oggvorbis_private));
        if (!os->private)
            return -1;
    }

    if (!(pkt_type & 1))
        return 0;

    if (os->psize < 1 || pkt_type > 5)
        return -1;

    priv = os->private;

    if (priv->packet[pkt_type >> 1])
        return -1;
    if (pkt_type > 1 && !priv->packet[0] || pkt_type > 3 && !priv->packet[1])
        return -1;

    priv->len[pkt_type >> 1]    = os->psize;
    priv->packet[pkt_type >> 1] = av_mallocz(os->psize);
    if (!priv->packet[pkt_type >> 1])
        return AVERROR(ENOMEM);
    memcpy(priv->packet[pkt_type >> 1], os->buf + os->pstart, os->psize);
    if (os->buf[os->pstart] == 1) {
        const uint8_t *p = os->buf + os->pstart + 7; /* skip "\001vorbis" tag */
        unsigned blocksize, bs0, bs1;
        int srate;
        int channels;

        if (os->psize != 30)
            return -1;

        if (bytestream_get_le32(&p) != 0) /* vorbis_version */
            return -1;

<<<<<<< HEAD
        channels= bytestream_get_byte(&p);
        if (st->codec->channels && channels != st->codec->channels) {
            av_log(s, AV_LOG_ERROR, "Channel change is not supported\n");
            return AVERROR_PATCHWELCOME;
        }
        st->codec->channels = channels;
        srate = bytestream_get_le32(&p);
=======
        st->codec->channels = bytestream_get_byte(&p);
        srate               = bytestream_get_le32(&p);
>>>>>>> 49fe9c05
        p += 4; // skip maximum bitrate
        st->codec->bit_rate = bytestream_get_le32(&p); // nominal bitrate
        p += 4; // skip minimum bitrate

        blocksize = bytestream_get_byte(&p);
        bs0       = blocksize & 15;
        bs1       = blocksize >> 4;

        if (bs0 > bs1)
            return -1;
        if (bs0 < 6 || bs1 > 13)
            return -1;

        if (bytestream_get_byte(&p) != 1) /* framing_flag */
            return -1;

        st->codec->codec_type = AVMEDIA_TYPE_AUDIO;
        st->codec->codec_id   = AV_CODEC_ID_VORBIS;

        if (srate > 0) {
            st->codec->sample_rate = srate;
            avpriv_set_pts_info(st, 64, 1, srate);
        }
    } else if (os->buf[os->pstart] == 3) {
        if (os->psize > 8 &&
            ff_vorbis_comment(s, &st->metadata, os->buf + os->pstart + 7,
                              os->psize - 8) >= 0) {
            // drop all metadata we parsed and which is not required by libvorbis
            unsigned new_len = 7 + 4 + AV_RL32(priv->packet[1] + 7) + 4 + 1;
            if (new_len >= 16 && new_len < os->psize) {
                AV_WL32(priv->packet[1] + new_len - 5, 0);
                priv->packet[1][new_len - 1] = 1;
                priv->len[1]                 = new_len;
            }
        }
    } else {
        int ret = fixup_vorbis_headers(s, priv, &st->codec->extradata);
        if (ret < 0) {
            st->codec->extradata_size = 0;
            return ret;
        }
        st->codec->extradata_size = ret;
        if ((ret = avpriv_vorbis_parse_extradata(st->codec, &priv->vp))) {
            av_freep(&st->codec->extradata);
            st->codec->extradata_size = 0;
            return ret;
        }
    }

    return 1;
}

static int vorbis_packet(AVFormatContext *s, int idx)
{
    struct ogg *ogg = s->priv_data;
    struct ogg_stream *os = ogg->streams + idx;
    struct oggvorbis_private *priv = os->private;
    int duration;

    /* first packet handling
<<<<<<< HEAD
       here we parse the duration of each packet in the first page and compare
       the total duration to the page granule to find the encoder delay and
       set the first timestamp */
    if ((!os->lastpts || os->lastpts == AV_NOPTS_VALUE) && !(os->flags & OGG_FLAG_EOS)) {
        int seg, d;
        uint8_t *last_pkt = os->buf + os->pstart;
        uint8_t *next_pkt = last_pkt;
=======
     * here we parse the duration of each packet in the first page and compare
     * the total duration to the page granule to find the encoder delay and
     * set the first timestamp */
    if (!os->lastpts) {
        int seg;
        uint8_t *last_pkt  = os->buf + os->pstart;
        uint8_t *next_pkt  = last_pkt;
        int first_duration = 0;
>>>>>>> 49fe9c05

        avpriv_vorbis_parse_reset(&priv->vp);
        duration = 0;
        seg = os->segp;
        d = avpriv_vorbis_parse_frame(&priv->vp, last_pkt, 1);
        if (d < 0) {
            os->pflags |= AV_PKT_FLAG_CORRUPT;
            return 0;
        }
        duration += d;
        last_pkt = next_pkt =  next_pkt + os->psize;
        for (; seg < os->nsegs; seg++) {
            if (os->segments[seg] < 255) {
                int d = avpriv_vorbis_parse_frame(&priv->vp, last_pkt, 1);
                if (d < 0) {
                    duration = os->granule;
                    break;
                }
                duration += d;
                last_pkt  = next_pkt + os->segments[seg];
            }
            next_pkt += os->segments[seg];
        }
<<<<<<< HEAD
        os->lastpts = os->lastdts   = os->granule - duration;
        if(s->streams[idx]->start_time == AV_NOPTS_VALUE) {
            s->streams[idx]->start_time = FFMAX(os->lastpts, 0);
            if (s->streams[idx]->duration)
                s->streams[idx]->duration -= s->streams[idx]->start_time;
        }
        priv->final_pts             = AV_NOPTS_VALUE;
=======
        os->lastpts                 =
        os->lastdts                 = os->granule - duration;
        s->streams[idx]->start_time = os->lastpts + first_duration;
        if (s->streams[idx]->duration)
            s->streams[idx]->duration -= s->streams[idx]->start_time;
        s->streams[idx]->cur_dts = AV_NOPTS_VALUE;
        priv->final_pts          = AV_NOPTS_VALUE;
>>>>>>> 49fe9c05
        avpriv_vorbis_parse_reset(&priv->vp);
    }

    /* parse packet duration */
    if (os->psize > 0) {
        duration = avpriv_vorbis_parse_frame(&priv->vp, os->buf + os->pstart, 1);
        if (duration < 0) {
            os->pflags |= AV_PKT_FLAG_CORRUPT;
            return 0;
        }
        os->pduration = duration;
    }

    /* final packet handling
     * here we save the pts of the first packet in the final page, sum up all
     * packet durations in the final page except for the last one, and compare
     * to the page granule to find the duration of the final packet */
    if (os->flags & OGG_FLAG_EOS) {
        if (os->lastpts != AV_NOPTS_VALUE) {
            priv->final_pts      = os->lastpts;
            priv->final_duration = 0;
        }
        if (os->segp == os->nsegs)
            os->pduration = os->granule - priv->final_pts - priv->final_duration;
        priv->final_duration += os->pduration;
    }

    return 0;
}

const struct ogg_codec ff_vorbis_codec = {
    .magic     = "\001vorbis",
    .magicsize = 7,
    .header    = vorbis_header,
    .packet    = vorbis_packet,
    .cleanup   = vorbis_cleanup,
    .nb_header = 3,
};<|MERGE_RESOLUTION|>--- conflicted
+++ resolved
@@ -53,13 +53,8 @@
                            ms + 1000 * (s + 60 * (m + 60 * h)),
                            AV_NOPTS_VALUE, NULL);
         av_free(val);
-<<<<<<< HEAD
-    } else if (!strcmp(key+(keylen-4), "NAME")) {
-        for(i = 0; i < as->nb_chapters; i++)
-=======
-    } else if (!strcmp(key + 9, "NAME")) {
+    } else if (!strcmp(key + (keylen - 4), "NAME")) {
         for (i = 0; i < as->nb_chapters; i++)
->>>>>>> 49fe9c05
             if (as->chapters[i]->id == cnum) {
                 chapter = as->chapters[i];
                 break;
@@ -207,15 +202,11 @@
     unsigned char *ptr;
 
     len = priv->len[0] + priv->len[1] + priv->len[2];
-<<<<<<< HEAD
-    buf_len = len + len/255 + 64;
+    buf_len = len + len / 255 + 64;
     ptr = *buf = av_realloc(NULL, buf_len);
     if (!*buf)
         return 0;
     memset(*buf, '\0', buf_len);
-=======
-    ptr = *buf = av_mallocz(len + len / 255 + 64);
->>>>>>> 49fe9c05
 
     ptr[0]  = 2;
     offset  = 1;
@@ -286,18 +277,13 @@
         if (bytestream_get_le32(&p) != 0) /* vorbis_version */
             return -1;
 
-<<<<<<< HEAD
-        channels= bytestream_get_byte(&p);
+        channels = bytestream_get_byte(&p);
         if (st->codec->channels && channels != st->codec->channels) {
             av_log(s, AV_LOG_ERROR, "Channel change is not supported\n");
             return AVERROR_PATCHWELCOME;
         }
         st->codec->channels = channels;
-        srate = bytestream_get_le32(&p);
-=======
-        st->codec->channels = bytestream_get_byte(&p);
         srate               = bytestream_get_le32(&p);
->>>>>>> 49fe9c05
         p += 4; // skip maximum bitrate
         st->codec->bit_rate = bytestream_get_le32(&p); // nominal bitrate
         p += 4; // skip minimum bitrate
@@ -358,24 +344,13 @@
     int duration;
 
     /* first packet handling
-<<<<<<< HEAD
-       here we parse the duration of each packet in the first page and compare
-       the total duration to the page granule to find the encoder delay and
-       set the first timestamp */
-    if ((!os->lastpts || os->lastpts == AV_NOPTS_VALUE) && !(os->flags & OGG_FLAG_EOS)) {
-        int seg, d;
-        uint8_t *last_pkt = os->buf + os->pstart;
-        uint8_t *next_pkt = last_pkt;
-=======
      * here we parse the duration of each packet in the first page and compare
      * the total duration to the page granule to find the encoder delay and
      * set the first timestamp */
-    if (!os->lastpts) {
-        int seg;
+    if ((!os->lastpts || os->lastpts == AV_NOPTS_VALUE) && !(os->flags & OGG_FLAG_EOS)) {
+        int seg, d;
         uint8_t *last_pkt  = os->buf + os->pstart;
         uint8_t *next_pkt  = last_pkt;
-        int first_duration = 0;
->>>>>>> 49fe9c05
 
         avpriv_vorbis_parse_reset(&priv->vp);
         duration = 0;
@@ -399,23 +374,14 @@
             }
             next_pkt += os->segments[seg];
         }
-<<<<<<< HEAD
-        os->lastpts = os->lastdts   = os->granule - duration;
-        if(s->streams[idx]->start_time == AV_NOPTS_VALUE) {
+        os->lastpts                 =
+        os->lastdts                 = os->granule - duration;
+        if (s->streams[idx]->start_time == AV_NOPTS_VALUE) {
             s->streams[idx]->start_time = FFMAX(os->lastpts, 0);
             if (s->streams[idx]->duration)
                 s->streams[idx]->duration -= s->streams[idx]->start_time;
         }
-        priv->final_pts             = AV_NOPTS_VALUE;
-=======
-        os->lastpts                 =
-        os->lastdts                 = os->granule - duration;
-        s->streams[idx]->start_time = os->lastpts + first_duration;
-        if (s->streams[idx]->duration)
-            s->streams[idx]->duration -= s->streams[idx]->start_time;
-        s->streams[idx]->cur_dts = AV_NOPTS_VALUE;
         priv->final_pts          = AV_NOPTS_VALUE;
->>>>>>> 49fe9c05
         avpriv_vorbis_parse_reset(&priv->vp);
     }
 
