/*
 * muxing functions for use within FFmpeg
 * Copyright (c) 2000, 2001, 2002 Fabrice Bellard
 *
 * This file is part of FFmpeg.
 *
 * FFmpeg is free software; you can redistribute it and/or
 * modify it under the terms of the GNU Lesser General Public
 * License as published by the Free Software Foundation; either
 * version 2.1 of the License, or (at your option) any later version.
 *
 * FFmpeg is distributed in the hope that it will be useful,
 * but WITHOUT ANY WARRANTY; without even the implied warranty of
 * MERCHANTABILITY or FITNESS FOR A PARTICULAR PURPOSE.  See the GNU
 * Lesser General Public License for more details.
 *
 * You should have received a copy of the GNU Lesser General Public
 * License along with FFmpeg; if not, write to the Free Software
 * Foundation, Inc., 51 Franklin Street, Fifth Floor, Boston, MA 02110-1301 USA
 */

#include "avformat.h"
#include "avio_internal.h"
#include "internal.h"
#include "libavcodec/internal.h"
#include "libavcodec/bytestream.h"
#include "libavutil/opt.h"
#include "libavutil/dict.h"
#include "libavutil/pixdesc.h"
#include "libavutil/timestamp.h"
#include "metadata.h"
#include "id3v2.h"
#include "libavutil/avassert.h"
#include "libavutil/avstring.h"
#include "libavutil/mathematics.h"
#include "libavutil/parseutils.h"
#include "libavutil/time.h"
#include "riff.h"
#include "audiointerleave.h"
#include "url.h"
#include <stdarg.h>
#if CONFIG_NETWORK
#include "network.h"
#endif

#undef NDEBUG
#include <assert.h>

/**
 * @file
 * muxing functions for use within libavformat
 */

/* fraction handling */

/**
 * f = val + (num / den) + 0.5.
 *
 * 'num' is normalized so that it is such as 0 <= num < den.
 *
 * @param f fractional number
 * @param val integer value
 * @param num must be >= 0
 * @param den must be >= 1
 */
static void frac_init(AVFrac *f, int64_t val, int64_t num, int64_t den)
{
    num += (den >> 1);
    if (num >= den) {
        val += num / den;
        num  = num % den;
    }
    f->val = val;
    f->num = num;
    f->den = den;
}

/**
 * Fractional addition to f: f = f + (incr / f->den).
 *
 * @param f fractional number
 * @param incr increment, can be positive or negative
 */
static void frac_add(AVFrac *f, int64_t incr)
{
    int64_t num, den;

    num = f->num + incr;
    den = f->den;
    if (num < 0) {
        f->val += num / den;
        num     = num % den;
        if (num < 0) {
            num += den;
            f->val--;
        }
    } else if (num >= den) {
        f->val += num / den;
        num     = num % den;
    }
    f->num = num;
}

AVRational ff_choose_timebase(AVFormatContext *s, AVStream *st, int min_precission)
{
    AVRational q;
    int j;

    if (st->codec->codec_type == AVMEDIA_TYPE_AUDIO) {
        q = (AVRational){1, st->codec->sample_rate};
    } else {
        q = st->codec->time_base;
    }
    for (j=2; j<14; j+= 1+(j>2))
        while (q.den / q.num < min_precission && q.num % j == 0)
            q.num /= j;
    while (q.den / q.num < min_precission && q.den < (1<<24))
        q.den <<= 1;

    return q;
}

int avformat_alloc_output_context2(AVFormatContext **avctx, AVOutputFormat *oformat,
                                   const char *format, const char *filename)
{
    AVFormatContext *s = avformat_alloc_context();
    int ret = 0;

    *avctx = NULL;
    if (!s)
        goto nomem;

    if (!oformat) {
        if (format) {
            oformat = av_guess_format(format, NULL, NULL);
            if (!oformat) {
                av_log(s, AV_LOG_ERROR, "Requested output format '%s' is not a suitable output format\n", format);
                ret = AVERROR(EINVAL);
                goto error;
            }
        } else {
            oformat = av_guess_format(NULL, filename, NULL);
            if (!oformat) {
                ret = AVERROR(EINVAL);
                av_log(s, AV_LOG_ERROR, "Unable to find a suitable output format for '%s'\n",
                       filename);
                goto error;
            }
        }
    }

    s->oformat = oformat;
    if (s->oformat->priv_data_size > 0) {
        s->priv_data = av_mallocz(s->oformat->priv_data_size);
        if (!s->priv_data)
            goto nomem;
        if (s->oformat->priv_class) {
            *(const AVClass**)s->priv_data= s->oformat->priv_class;
            av_opt_set_defaults(s->priv_data);
        }
    } else
        s->priv_data = NULL;

    if (filename)
        av_strlcpy(s->filename, filename, sizeof(s->filename));
    *avctx = s;
    return 0;
nomem:
    av_log(s, AV_LOG_ERROR, "Out of memory\n");
    ret = AVERROR(ENOMEM);
error:
    avformat_free_context(s);
    return ret;
}

#if FF_API_ALLOC_OUTPUT_CONTEXT
AVFormatContext *avformat_alloc_output_context(const char *format,
                                               AVOutputFormat *oformat, const char *filename)
{
    AVFormatContext *avctx;
    int ret = avformat_alloc_output_context2(&avctx, oformat, format, filename);
    return ret < 0 ? NULL : avctx;
}
#endif

static int validate_codec_tag(AVFormatContext *s, AVStream *st)
{
    const AVCodecTag *avctag;
    int n;
    enum AVCodecID id = AV_CODEC_ID_NONE;
    unsigned int tag  = 0;

    /**
     * Check that tag + id is in the table
     * If neither is in the table -> OK
     * If tag is in the table with another id -> FAIL
     * If id is in the table with another tag -> FAIL unless strict < normal
     */
    for (n = 0; s->oformat->codec_tag[n]; n++) {
        avctag = s->oformat->codec_tag[n];
        while (avctag->id != AV_CODEC_ID_NONE) {
            if (avpriv_toupper4(avctag->tag) == avpriv_toupper4(st->codec->codec_tag)) {
                id = avctag->id;
                if (id == st->codec->codec_id)
                    return 1;
            }
            if (avctag->id == st->codec->codec_id)
                tag = avctag->tag;
            avctag++;
        }
    }
    if (id != AV_CODEC_ID_NONE)
        return 0;
    if (tag && (st->codec->strict_std_compliance >= FF_COMPLIANCE_NORMAL))
        return 0;
    return 1;
}


static int init_muxer(AVFormatContext *s, AVDictionary **options)
{
    int ret = 0, i;
    AVStream *st;
    AVDictionary *tmp = NULL;
    AVCodecContext *codec = NULL;
    AVOutputFormat *of = s->oformat;

    if (options)
        av_dict_copy(&tmp, *options, 0);

    if ((ret = av_opt_set_dict(s, &tmp)) < 0)
        goto fail;
    if (s->priv_data && s->oformat->priv_class && *(const AVClass**)s->priv_data==s->oformat->priv_class &&
        (ret = av_opt_set_dict(s->priv_data, &tmp)) < 0)
        goto fail;

    // some sanity checks
    if (s->nb_streams == 0 && !(of->flags & AVFMT_NOSTREAMS)) {
        av_log(s, AV_LOG_ERROR, "no streams\n");
        ret = AVERROR(EINVAL);
        goto fail;
    }

    for (i = 0; i < s->nb_streams; i++) {
        st    = s->streams[i];
        codec = st->codec;

        switch (codec->codec_type) {
        case AVMEDIA_TYPE_AUDIO:
            if (codec->sample_rate <= 0) {
                av_log(s, AV_LOG_ERROR, "sample rate not set\n");
                ret = AVERROR(EINVAL);
                goto fail;
            }
            if (!codec->block_align)
                codec->block_align = codec->channels *
                                     av_get_bits_per_sample(codec->codec_id) >> 3;
            break;
        case AVMEDIA_TYPE_VIDEO:
            if (codec->time_base.num <= 0 ||
                codec->time_base.den <= 0) { //FIXME audio too?
                av_log(s, AV_LOG_ERROR, "time base not set\n");
                ret = AVERROR(EINVAL);
                goto fail;
            }

            if ((codec->width <= 0 || codec->height <= 0) &&
                !(of->flags & AVFMT_NODIMENSIONS)) {
                av_log(s, AV_LOG_ERROR, "dimensions not set\n");
                ret = AVERROR(EINVAL);
                goto fail;
            }
            if (av_cmp_q(st->sample_aspect_ratio, codec->sample_aspect_ratio)
                && FFABS(av_q2d(st->sample_aspect_ratio) - av_q2d(codec->sample_aspect_ratio)) > 0.004*av_q2d(st->sample_aspect_ratio)
            ) {
                av_log(s, AV_LOG_ERROR, "Aspect ratio mismatch between muxer "
                                        "(%d/%d) and encoder layer (%d/%d)\n",
                       st->sample_aspect_ratio.num, st->sample_aspect_ratio.den,
                       codec->sample_aspect_ratio.num,
                       codec->sample_aspect_ratio.den);
                ret = AVERROR(EINVAL);
                goto fail;
            }
            break;
        }

        if (of->codec_tag) {
            if (   codec->codec_tag
                && codec->codec_id == AV_CODEC_ID_RAWVIDEO
                && (   av_codec_get_tag(of->codec_tag, codec->codec_id) == 0
                    || av_codec_get_tag(of->codec_tag, codec->codec_id) == MKTAG('r', 'a', 'w', ' '))
                && !validate_codec_tag(s, st)) {
                // the current rawvideo encoding system ends up setting
                // the wrong codec_tag for avi/mov, we override it here
                codec->codec_tag = 0;
            }
            if (codec->codec_tag) {
                if (!validate_codec_tag(s, st)) {
                    char tagbuf[32], cortag[32];
                    av_get_codec_tag_string(tagbuf, sizeof(tagbuf), codec->codec_tag);
                    av_get_codec_tag_string(cortag, sizeof(cortag), av_codec_get_tag(s->oformat->codec_tag, codec->codec_id));
                    av_log(s, AV_LOG_ERROR,
                           "Tag %s/0x%08x incompatible with output codec id '%d' (%s)\n",
                           tagbuf, codec->codec_tag, codec->codec_id, cortag);
                    ret = AVERROR_INVALIDDATA;
                    goto fail;
                }
            } else
                codec->codec_tag = av_codec_get_tag(of->codec_tag, codec->codec_id);
        }

        if (of->flags & AVFMT_GLOBALHEADER &&
            !(codec->flags & CODEC_FLAG_GLOBAL_HEADER))
            av_log(s, AV_LOG_WARNING,
                   "Codec for stream %d does not use global headers "
                   "but container format requires global headers\n", i);
    }

    if (!s->priv_data && of->priv_data_size > 0) {
        s->priv_data = av_mallocz(of->priv_data_size);
        if (!s->priv_data) {
            ret = AVERROR(ENOMEM);
            goto fail;
        }
        if (of->priv_class) {
            *(const AVClass **)s->priv_data = of->priv_class;
            av_opt_set_defaults(s->priv_data);
            if ((ret = av_opt_set_dict(s->priv_data, &tmp)) < 0)
                goto fail;
        }
    }

    /* set muxer identification string */
    if (s->nb_streams && !(s->streams[0]->codec->flags & CODEC_FLAG_BITEXACT)) {
        av_dict_set(&s->metadata, "encoder", LIBAVFORMAT_IDENT, 0);
    }

    if (options) {
         av_dict_free(options);
         *options = tmp;
    }

    return 0;

fail:
    av_dict_free(&tmp);
    return ret;
}

static int init_pts(AVFormatContext *s)
{
    int i;
    AVStream *st;

    /* init PTS generation */
    for (i = 0; i < s->nb_streams; i++) {
        int64_t den = AV_NOPTS_VALUE;
        st = s->streams[i];

        switch (st->codec->codec_type) {
        case AVMEDIA_TYPE_AUDIO:
            den = (int64_t)st->time_base.num * st->codec->sample_rate;
            break;
        case AVMEDIA_TYPE_VIDEO:
            den = (int64_t)st->time_base.num * st->codec->time_base.den;
            break;
        default:
            break;
        }
        if (den != AV_NOPTS_VALUE) {
            if (den <= 0)
                return AVERROR_INVALIDDATA;

            frac_init(&st->pts, 0, 0, den);
        }
    }

    return 0;
}

int avformat_write_header(AVFormatContext *s, AVDictionary **options)
{
    int ret = 0;

    if (ret = init_muxer(s, options))
        return ret;

    if (s->oformat->write_header) {
        ret = s->oformat->write_header(s);
        if (ret >= 0 && s->pb && s->pb->error < 0)
            ret = s->pb->error;
        if (ret < 0)
            return ret;
    }

    if ((ret = init_pts(s)) < 0)
        return ret;

    if (s->avoid_negative_ts < 0) {
        if (s->oformat->flags & (AVFMT_TS_NEGATIVE | AVFMT_NOTIMESTAMPS)) {
            s->avoid_negative_ts = 0;
        } else
            s->avoid_negative_ts = 1;
    }

    return 0;
}

//FIXME merge with compute_pkt_fields
static int compute_pkt_fields2(AVFormatContext *s, AVStream *st, AVPacket *pkt)
{
    int delay = FFMAX(st->codec->has_b_frames, st->codec->max_b_frames > 0);
    int num, den, frame_size, i;

    av_dlog(s, "compute_pkt_fields2: pts:%s dts:%s cur_dts:%s b:%d size:%d st:%d\n",
            av_ts2str(pkt->pts), av_ts2str(pkt->dts), av_ts2str(st->cur_dts), delay, pkt->size, pkt->stream_index);

    /* duration field */
    if (pkt->duration == 0) {
        ff_compute_frame_duration(&num, &den, st, NULL, pkt);
        if (den && num) {
            pkt->duration = av_rescale(1, num * (int64_t)st->time_base.den * st->codec->ticks_per_frame, den * (int64_t)st->time_base.num);
        }
    }

    if (pkt->pts == AV_NOPTS_VALUE && pkt->dts != AV_NOPTS_VALUE && delay == 0)
        pkt->pts = pkt->dts;

    //XXX/FIXME this is a temporary hack until all encoders output pts
    if ((pkt->pts == 0 || pkt->pts == AV_NOPTS_VALUE) && pkt->dts == AV_NOPTS_VALUE && !delay) {
        static int warned;
        if (!warned) {
            av_log(s, AV_LOG_WARNING, "Encoder did not produce proper pts, making some up.\n");
            warned = 1;
        }
        pkt->dts =
//        pkt->pts= st->cur_dts;
            pkt->pts = st->pts.val;
    }

    //calculate dts from pts
    if (pkt->pts != AV_NOPTS_VALUE && pkt->dts == AV_NOPTS_VALUE && delay <= MAX_REORDER_DELAY) {
        st->pts_buffer[0] = pkt->pts;
        for (i = 1; i < delay + 1 && st->pts_buffer[i] == AV_NOPTS_VALUE; i++)
            st->pts_buffer[i] = pkt->pts + (i - delay - 1) * pkt->duration;
        for (i = 0; i<delay && st->pts_buffer[i] > st->pts_buffer[i + 1]; i++)
            FFSWAP(int64_t, st->pts_buffer[i], st->pts_buffer[i + 1]);

        pkt->dts = st->pts_buffer[0];
    }

    if (st->cur_dts && st->cur_dts != AV_NOPTS_VALUE &&
        ((!(s->oformat->flags & AVFMT_TS_NONSTRICT) &&
          st->cur_dts >= pkt->dts) || st->cur_dts > pkt->dts)) {
        av_log(s, AV_LOG_ERROR,
               "Application provided invalid, non monotonically increasing dts to muxer in stream %d: %s >= %s\n",
               st->index, av_ts2str(st->cur_dts), av_ts2str(pkt->dts));
        return AVERROR(EINVAL);
    }
    if (pkt->dts != AV_NOPTS_VALUE && pkt->pts != AV_NOPTS_VALUE && pkt->pts < pkt->dts) {
        av_log(s, AV_LOG_ERROR, "pts (%s) < dts (%s) in stream %d\n",
               av_ts2str(pkt->pts), av_ts2str(pkt->dts), st->index);
        return AVERROR(EINVAL);
    }

    av_dlog(s, "av_write_frame: pts2:%s dts2:%s\n",
            av_ts2str(pkt->pts), av_ts2str(pkt->dts));
    st->cur_dts = pkt->dts;
    st->pts.val = pkt->dts;

    /* update pts */
    switch (st->codec->codec_type) {
    case AVMEDIA_TYPE_AUDIO:
        frame_size = ff_get_audio_frame_size(st->codec, pkt->size, 1);

        /* HACK/FIXME, we skip the initial 0 size packets as they are most
         * likely equal to the encoder delay, but it would be better if we
         * had the real timestamps from the encoder */
        if (frame_size >= 0 && (pkt->size || st->pts.num != st->pts.den >> 1 || st->pts.val)) {
            frac_add(&st->pts, (int64_t)st->time_base.den * frame_size);
        }
        break;
    case AVMEDIA_TYPE_VIDEO:
        frac_add(&st->pts, (int64_t)st->time_base.den * st->codec->time_base.num);
        break;
    default:
        break;
    }
    return 0;
}

/**
 * Make timestamps non negative, move side data from payload to internal struct, call muxer, and restore
 * sidedata.
 *
 * FIXME: this function should NEVER get undefined pts/dts beside when the
 * AVFMT_NOTIMESTAMPS is set.
 * Those additional safety checks should be dropped once the correct checks
 * are set in the callers.
 */
static int write_packet(AVFormatContext *s, AVPacket *pkt)
{
    int ret, did_split;

    if (s->avoid_negative_ts > 0) {
        AVStream *st = s->streams[pkt->stream_index];
        int64_t offset = st->mux_ts_offset;

        if (pkt->dts < 0 && pkt->dts != AV_NOPTS_VALUE && !s->offset) {
            s->offset = -pkt->dts;
            s->offset_timebase = st->time_base;
        }

        if (s->offset && !offset) {
            offset = st->mux_ts_offset =
                av_rescale_q_rnd(s->offset,
                                 s->offset_timebase,
                                 st->time_base,
                                 AV_ROUND_UP);
        }

        if (pkt->dts != AV_NOPTS_VALUE)
            pkt->dts += offset;
        if (pkt->pts != AV_NOPTS_VALUE)
            pkt->pts += offset;

        av_assert2(pkt->dts == AV_NOPTS_VALUE || pkt->dts >= 0);
    }

    did_split = av_packet_split_side_data(pkt);
    ret = s->oformat->write_packet(s, pkt);
    if (s->flush_packets && s->pb && s->pb->error >= 0)
        avio_flush(s->pb);
    if (did_split)
        av_packet_merge_side_data(pkt);
    return ret;
}

int av_write_frame(AVFormatContext *s, AVPacket *pkt)
{
    int ret;

    if (!pkt) {
        if (s->oformat->flags & AVFMT_ALLOW_FLUSH) {
            ret = s->oformat->write_packet(s, NULL);
            if (s->flush_packets && s->pb && s->pb->error >= 0)
                avio_flush(s->pb);
            if (ret >= 0 && s->pb && s->pb->error < 0)
                ret = s->pb->error;
            return ret;
        }
        return 1;
    }

    ret = compute_pkt_fields2(s, s->streams[pkt->stream_index], pkt);

    if (ret < 0 && !(s->oformat->flags & AVFMT_NOTIMESTAMPS))
        return ret;

    ret = write_packet(s, pkt);
    if (ret >= 0 && s->pb && s->pb->error < 0)
        ret = s->pb->error;

    if (ret >= 0)
        s->streams[pkt->stream_index]->nb_frames++;
    return ret;
}

#define CHUNK_START 0x1000

int ff_interleave_add_packet(AVFormatContext *s, AVPacket *pkt,
                              int (*compare)(AVFormatContext *, AVPacket *, AVPacket *))
{
    AVPacketList **next_point, *this_pktl;
    AVStream *st   = s->streams[pkt->stream_index];
    int chunked    = s->max_chunk_size || s->max_chunk_duration;

    this_pktl      = av_mallocz(sizeof(AVPacketList));
    if (!this_pktl)
        return AVERROR(ENOMEM);
    this_pktl->pkt = *pkt;
#if FF_API_DESTRUCT_PACKET
    pkt->destruct  = NULL;           // do not free original but only the copy
#endif
    pkt->buf       = NULL;
    av_dup_packet(&this_pktl->pkt);  // duplicate the packet if it uses non-allocated memory
    av_copy_packet_side_data(&this_pktl->pkt, &this_pktl->pkt); // copy side data

    if (s->streams[pkt->stream_index]->last_in_packet_buffer) {
        next_point = &(st->last_in_packet_buffer->next);
    } else {
        next_point = &s->packet_buffer;
    }

    if (chunked) {
        uint64_t max= av_rescale_q_rnd(s->max_chunk_duration, AV_TIME_BASE_Q, st->time_base, AV_ROUND_UP);
        st->interleaver_chunk_size     += pkt->size;
        st->interleaver_chunk_duration += pkt->duration;
        if (   (s->max_chunk_size && st->interleaver_chunk_size > s->max_chunk_size)
            || (max && st->interleaver_chunk_duration           > max)) {
            st->interleaver_chunk_size      = 0;
            this_pktl->pkt.flags |= CHUNK_START;
            if (max && st->interleaver_chunk_duration > max) {
                int64_t syncoffset = (st->codec->codec_type == AVMEDIA_TYPE_VIDEO)*max/2;
                int64_t syncto = av_rescale(pkt->dts + syncoffset, 1, max)*max - syncoffset;

                st->interleaver_chunk_duration += (pkt->dts - syncto)/8 - max;
            } else
                st->interleaver_chunk_duration = 0;
        }
    }
    if (*next_point) {
        if (chunked && !(this_pktl->pkt.flags & CHUNK_START))
            goto next_non_null;

        if (compare(s, &s->packet_buffer_end->pkt, pkt)) {
            while (   *next_point
                   && ((chunked && !((*next_point)->pkt.flags&CHUNK_START))
                       || !compare(s, &(*next_point)->pkt, pkt)))
                next_point = &(*next_point)->next;
            if (*next_point)
                goto next_non_null;
        } else {
            next_point = &(s->packet_buffer_end->next);
        }
    }
    av_assert1(!*next_point);

    s->packet_buffer_end = this_pktl;
next_non_null:

    this_pktl->next = *next_point;

    s->streams[pkt->stream_index]->last_in_packet_buffer =
        *next_point                                      = this_pktl;
    return 0;
}

static int interleave_compare_dts(AVFormatContext *s, AVPacket *next,
                                  AVPacket *pkt)
{
    AVStream *st  = s->streams[pkt->stream_index];
    AVStream *st2 = s->streams[next->stream_index];
    int comp      = av_compare_ts(next->dts, st2->time_base, pkt->dts,
                                  st->time_base);
    if (s->audio_preload && ((st->codec->codec_type == AVMEDIA_TYPE_AUDIO) != (st2->codec->codec_type == AVMEDIA_TYPE_AUDIO))) {
        int64_t ts = av_rescale_q(pkt ->dts, st ->time_base, AV_TIME_BASE_Q) - s->audio_preload*(st ->codec->codec_type == AVMEDIA_TYPE_AUDIO);
        int64_t ts2= av_rescale_q(next->dts, st2->time_base, AV_TIME_BASE_Q) - s->audio_preload*(st2->codec->codec_type == AVMEDIA_TYPE_AUDIO);
        if (ts == ts2) {
            ts= ( pkt ->dts* st->time_base.num*AV_TIME_BASE - s->audio_preload*(int64_t)(st ->codec->codec_type == AVMEDIA_TYPE_AUDIO)* st->time_base.den)*st2->time_base.den
               -( next->dts*st2->time_base.num*AV_TIME_BASE - s->audio_preload*(int64_t)(st2->codec->codec_type == AVMEDIA_TYPE_AUDIO)*st2->time_base.den)* st->time_base.den;
            ts2=0;
        }
        comp= (ts>ts2) - (ts<ts2);
    }

    if (comp == 0)
        return pkt->stream_index < next->stream_index;
    return comp > 0;
}

int ff_interleave_packet_per_dts(AVFormatContext *s, AVPacket *out,
                                 AVPacket *pkt, int flush)
{
    AVPacketList *pktl;
    int stream_count = 0, noninterleaved_count = 0;
    int64_t delta_dts_max = 0;
    int i, ret;

    if (pkt) {
        ret = ff_interleave_add_packet(s, pkt, interleave_compare_dts);
        if (ret < 0)
            return ret;
    }

    for (i = 0; i < s->nb_streams; i++) {
        if (s->streams[i]->last_in_packet_buffer) {
            ++stream_count;
        } else if (s->streams[i]->codec->codec_type == AVMEDIA_TYPE_SUBTITLE) {
            ++noninterleaved_count;
        }
    }

    if (s->nb_streams == stream_count) {
        flush = 1;
    } else if (!flush) {
        for (i=0; i < s->nb_streams; i++) {
            if (s->streams[i]->last_in_packet_buffer) {
                int64_t delta_dts =
                    av_rescale_q(s->streams[i]->last_in_packet_buffer->pkt.dts,
                                s->streams[i]->time_base,
                                AV_TIME_BASE_Q) -
                    av_rescale_q(s->packet_buffer->pkt.dts,
                                s->streams[s->packet_buffer->pkt.stream_index]->time_base,
                                AV_TIME_BASE_Q);
                delta_dts_max= FFMAX(delta_dts_max, delta_dts);
            }
        }
        if (s->nb_streams == stream_count+noninterleaved_count &&
           delta_dts_max > 20*AV_TIME_BASE) {
            av_log(s, AV_LOG_DEBUG, "flushing with %d noninterleaved\n", noninterleaved_count);
            flush = 1;
        }
    }
    if (stream_count && flush) {
        AVStream *st;
        pktl = s->packet_buffer;
        *out = pktl->pkt;
        st   = s->streams[out->stream_index];

        s->packet_buffer = pktl->next;
        if (!s->packet_buffer)
            s->packet_buffer_end = NULL;

        if (st->last_in_packet_buffer == pktl)
            st->last_in_packet_buffer = NULL;
        av_freep(&pktl);

        return 1;
    } else {
        av_init_packet(out);
        return 0;
    }
}

/**
 * Interleave an AVPacket correctly so it can be muxed.
 * @param out the interleaved packet will be output here
 * @param in the input packet
 * @param flush 1 if no further packets are available as input and all
 *              remaining packets should be output
 * @return 1 if a packet was output, 0 if no packet could be output,
 *         < 0 if an error occurred
 */
static int interleave_packet(AVFormatContext *s, AVPacket *out, AVPacket *in, int flush)
{
    if (s->oformat->interleave_packet) {
        int ret = s->oformat->interleave_packet(s, out, in, flush);
        if (in)
            av_free_packet(in);
        return ret;
    } else
        return ff_interleave_packet_per_dts(s, out, in, flush);
}

int av_interleaved_write_frame(AVFormatContext *s, AVPacket *pkt)
{
    int ret, flush = 0;

    if (pkt) {
        AVStream *st = s->streams[pkt->stream_index];

        //FIXME/XXX/HACK drop zero sized packets
        if (st->codec->codec_type == AVMEDIA_TYPE_AUDIO && pkt->size == 0)
            return 0;

        av_dlog(s, "av_interleaved_write_frame size:%d dts:%s pts:%s\n",
                pkt->size, av_ts2str(pkt->dts), av_ts2str(pkt->pts));
        if ((ret = compute_pkt_fields2(s, st, pkt)) < 0 && !(s->oformat->flags & AVFMT_NOTIMESTAMPS))
            return ret;

        if (pkt->dts == AV_NOPTS_VALUE && !(s->oformat->flags & AVFMT_NOTIMESTAMPS))
            return AVERROR(EINVAL);
    } else {
        av_dlog(s, "av_interleaved_write_frame FLUSH\n");
        flush = 1;
    }

    for (;; ) {
        AVPacket opkt;
        int ret = interleave_packet(s, &opkt, pkt, flush);
        if (ret <= 0) //FIXME cleanup needed for ret<0 ?
            return ret;

        ret = write_packet(s, &opkt);
        if (ret >= 0)
            s->streams[opkt.stream_index]->nb_frames++;

        av_free_packet(&opkt);
        pkt = NULL;

        if (ret < 0)
            return ret;
        if(s->pb && s->pb->error)
            return s->pb->error;
    }
}

int av_write_trailer(AVFormatContext *s)
{
    int ret, i;

    for (;; ) {
        AVPacket pkt;
        ret = interleave_packet(s, &pkt, NULL, 1);
        if (ret < 0) //FIXME cleanup needed for ret<0 ?
            goto fail;
        if (!ret)
            break;

        ret = write_packet(s, &pkt);
        if (ret >= 0)
            s->streams[pkt.stream_index]->nb_frames++;

        av_free_packet(&pkt);

        if (ret < 0)
            goto fail;
        if(s->pb && s->pb->error)
            goto fail;
    }

    if (s->oformat->write_trailer)
        ret = s->oformat->write_trailer(s);

fail:
    if (s->pb)
       avio_flush(s->pb);
    if (ret == 0)
       ret = s->pb ? s->pb->error : 0;
    for (i = 0; i < s->nb_streams; i++) {
        av_freep(&s->streams[i]->priv_data);
        av_freep(&s->streams[i]->index_entries);
    }
    if (s->oformat->priv_class)
        av_opt_free(s->priv_data);
    av_freep(&s->priv_data);
    return ret;
}

<<<<<<< HEAD
int av_get_output_timestamp(struct AVFormatContext *s, int stream,
                            int64_t *dts, int64_t *wall)
{
    if (!s->oformat || !s->oformat->get_output_timestamp)
        return AVERROR(ENOSYS);
    s->oformat->get_output_timestamp(s, stream, dts, wall);
    return 0;
=======
int ff_write_chained(AVFormatContext *dst, int dst_stream, AVPacket *pkt,
                     AVFormatContext *src)
{
    AVPacket local_pkt;

    local_pkt = *pkt;
    local_pkt.stream_index = dst_stream;
    if (pkt->pts != AV_NOPTS_VALUE)
        local_pkt.pts = av_rescale_q(pkt->pts,
                                     src->streams[pkt->stream_index]->time_base,
                                     dst->streams[dst_stream]->time_base);
    if (pkt->dts != AV_NOPTS_VALUE)
        local_pkt.dts = av_rescale_q(pkt->dts,
                                     src->streams[pkt->stream_index]->time_base,
                                     dst->streams[dst_stream]->time_base);
    return av_write_frame(dst, &local_pkt);
>>>>>>> 12db891d
}<|MERGE_RESOLUTION|>--- conflicted
+++ resolved
@@ -828,7 +828,6 @@
     return ret;
 }
 
-<<<<<<< HEAD
 int av_get_output_timestamp(struct AVFormatContext *s, int stream,
                             int64_t *dts, int64_t *wall)
 {
@@ -836,7 +835,8 @@
         return AVERROR(ENOSYS);
     s->oformat->get_output_timestamp(s, stream, dts, wall);
     return 0;
-=======
+}
+
 int ff_write_chained(AVFormatContext *dst, int dst_stream, AVPacket *pkt,
                      AVFormatContext *src)
 {
@@ -852,6 +852,9 @@
         local_pkt.dts = av_rescale_q(pkt->dts,
                                      src->streams[pkt->stream_index]->time_base,
                                      dst->streams[dst_stream]->time_base);
+    if (pkt->duration)
+        local_pkt.duration = av_rescale_q(pkt->duration,
+                                          src->streams[pkt->stream_index]->time_base,
+                                          dst->streams[dst_stream]->time_base);
     return av_write_frame(dst, &local_pkt);
->>>>>>> 12db891d
 }