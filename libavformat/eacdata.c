/*
 * Electronic Arts .cdata file Demuxer
 * Copyright (c) 2007 Peter Ross
 *
 * This file is part of FFmpeg.
 *
 * FFmpeg is free software; you can redistribute it and/or
 * modify it under the terms of the GNU Lesser General Public
 * License as published by the Free Software Foundation; either
 * version 2.1 of the License, or (at your option) any later version.
 *
 * FFmpeg is distributed in the hope that it will be useful,
 * but WITHOUT ANY WARRANTY; without even the implied warranty of
 * MERCHANTABILITY or FITNESS FOR A PARTICULAR PURPOSE.  See the GNU
 * Lesser General Public License for more details.
 *
 * You should have received a copy of the GNU Lesser General Public
 * License along with FFmpeg; if not, write to the Free Software
 * Foundation, Inc., 51 Franklin Street, Fifth Floor, Boston, MA 02110-1301 USA
 */

/**
 * @file
 * Electronic Arts cdata Format Demuxer
 * by Peter Ross (pross@xvid.org)
 *
 * Technical details here:
 *  http://wiki.multimedia.cx/index.php?title=EA_Command_And_Conquer_3_Audio_Codec
 */

#include "avformat.h"
#include "internal.h"

typedef struct CdataDemuxContext {
  unsigned int channels;
  unsigned int audio_pts;
} CdataDemuxContext;

static int cdata_probe(AVProbeData *p)
{
    const uint8_t *b = p->buf;

    if (b[0] == 0x04 && (b[1] == 0x00 || b[1] == 0x04 || b[1] == 0x0C || b[1] == 0x14))
        return AVPROBE_SCORE_MAX/8;
    return 0;
}

static int cdata_read_header(AVFormatContext *s)
{
    CdataDemuxContext *cdata = s->priv_data;
    AVIOContext *pb = s->pb;
    unsigned int sample_rate, header;
    AVStream *st;
    int64_t channel_layout = 0;

    header = avio_rb16(pb);
    switch (header) {
        case 0x0400: cdata->channels = 1; break;
        case 0x0404: cdata->channels = 2; break;
        case 0x040C: cdata->channels = 4; channel_layout = AV_CH_LAYOUT_QUAD;         break;
        case 0x0414: cdata->channels = 6; channel_layout = AV_CH_LAYOUT_5POINT1_BACK; break;
        default:
            av_log(s, AV_LOG_INFO, "unknown header 0x%04x\n", header);
            return -1;
    };

    sample_rate = avio_rb16(pb);
    avio_skip(pb, (avio_r8(pb) & 0x20) ? 15 : 11);

    st = avformat_new_stream(s, NULL);
    if (!st)
        return AVERROR(ENOMEM);
<<<<<<< HEAD
    st->codec->codec_type = AVMEDIA_TYPE_AUDIO;
    st->codec->codec_tag = 0; /* no fourcc */
    st->codec->codec_id = AV_CODEC_ID_ADPCM_EA_XAS;
    st->codec->channels = cdata->channels;
    st->codec->channel_layout = channel_layout;
    st->codec->sample_rate = sample_rate;
=======
    st->codecpar->codec_type = AVMEDIA_TYPE_AUDIO;
    st->codecpar->codec_tag = 0; /* no fourcc */
    st->codecpar->codec_id = AV_CODEC_ID_ADPCM_EA_XAS;
    st->codecpar->channels = cdata->channels;
    st->codecpar->sample_rate = sample_rate;
>>>>>>> 9200514a
    avpriv_set_pts_info(st, 64, 1, sample_rate);

    cdata->audio_pts = 0;
    return 0;
}

static int cdata_read_packet(AVFormatContext *s, AVPacket *pkt)
{
    CdataDemuxContext *cdata = s->priv_data;
    int packet_size = 76*cdata->channels;

    int ret = av_get_packet(s->pb, pkt, packet_size);
    if (ret < 0)
        return ret;
    pkt->pts = cdata->audio_pts++;
    return 0;
}

AVInputFormat ff_ea_cdata_demuxer = {
    .name           = "ea_cdata",
    .long_name      = NULL_IF_CONFIG_SMALL("Electronic Arts cdata"),
    .priv_data_size = sizeof(CdataDemuxContext),
    .read_probe     = cdata_probe,
    .read_header    = cdata_read_header,
    .read_packet    = cdata_read_packet,
    .extensions = "cdata",
};<|MERGE_RESOLUTION|>--- conflicted
+++ resolved
@@ -70,20 +70,12 @@
     st = avformat_new_stream(s, NULL);
     if (!st)
         return AVERROR(ENOMEM);
-<<<<<<< HEAD
-    st->codec->codec_type = AVMEDIA_TYPE_AUDIO;
-    st->codec->codec_tag = 0; /* no fourcc */
-    st->codec->codec_id = AV_CODEC_ID_ADPCM_EA_XAS;
-    st->codec->channels = cdata->channels;
-    st->codec->channel_layout = channel_layout;
-    st->codec->sample_rate = sample_rate;
-=======
     st->codecpar->codec_type = AVMEDIA_TYPE_AUDIO;
     st->codecpar->codec_tag = 0; /* no fourcc */
     st->codecpar->codec_id = AV_CODEC_ID_ADPCM_EA_XAS;
     st->codecpar->channels = cdata->channels;
+    st->codecpar->channel_layout = channel_layout;
     st->codecpar->sample_rate = sample_rate;
->>>>>>> 9200514a
     avpriv_set_pts_info(st, 64, 1, sample_rate);
 
     cdata->audio_pts = 0;
