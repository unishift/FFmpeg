--- conflicted
+++ resolved
@@ -219,20 +219,14 @@
     int i, segments, len, flush = 0;
 
     // Handles VFR by flushing page because this frame needs to have a timestamp
-<<<<<<< HEAD
     // For theora, keyframes also need to have a timestamp to correctly mark
     // them as such, otherwise seeking will not work correctly at the very
     // least with old libogg versions.
     // Do not try to flush header packets though, that will create broken files.
-    if (st->codec->codec_id == AV_CODEC_ID_THEORA && !header &&
+    if (st->codecpar->codec_id == AV_CODEC_ID_THEORA && !header &&
         (ogg_granule_to_timestamp(oggstream, granule) >
          ogg_granule_to_timestamp(oggstream, oggstream->last_granule) + 1 ||
          ogg_key_granule(oggstream, granule))) {
-=======
-    if (st->codecpar->codec_id == AV_CODEC_ID_THEORA && !header &&
-        ogg_granule_to_timestamp(oggstream, granule) >
-        ogg_granule_to_timestamp(oggstream, oggstream->last_granule) + 1) {
->>>>>>> 9200514a
         if (oggstream->page.granule != -1)
             ogg_buffer_page(s, oggstream);
         flush = 1;
@@ -361,13 +355,8 @@
 {
     uint8_t *p;
 
-<<<<<<< HEAD
-    if (avctx->extradata_size < SPEEX_HEADER_SIZE)
+    if (par->extradata_size < SPEEX_HEADER_SIZE)
         return AVERROR_INVALIDDATA;
-=======
-    if (par->extradata_size < SPEEX_HEADER_SIZE)
-        return -1;
->>>>>>> 9200514a
 
     // first packet: Speex header
     p = av_mallocz(SPEEX_HEADER_SIZE);
@@ -395,13 +384,8 @@
 {
     uint8_t *p;
 
-<<<<<<< HEAD
-    if (avctx->extradata_size < OPUS_HEADER_SIZE)
+    if (par->extradata_size < OPUS_HEADER_SIZE)
         return AVERROR_INVALIDDATA;
-=======
-    if (par->extradata_size < OPUS_HEADER_SIZE)
-        return -1;
->>>>>>> 9200514a
 
     /* first packet: Opus header */
     p = av_mallocz(par->extradata_size);
@@ -456,22 +440,13 @@
         AVStream *st = s->streams[i];
         unsigned serial_num = i + ogg->serial_offset;
 
-<<<<<<< HEAD
-        if (st->codec->codec_type == AVMEDIA_TYPE_AUDIO) {
-            if (st->codec->codec_id == AV_CODEC_ID_OPUS)
-                /* Opus requires a fixed 48kHz clock */
-                avpriv_set_pts_info(st, 64, 1, 48000);
-            else
-                avpriv_set_pts_info(st, 64, 1, st->codec->sample_rate);
-        }
-=======
-        if (st->codecpar->codec_type == AVMEDIA_TYPE_AUDIO)
+        if (st->codecpar->codec_type == AVMEDIA_TYPE_AUDIO) {
             if (st->codecpar->codec_id == AV_CODEC_ID_OPUS)
                 /* Opus requires a fixed 48kHz clock */
                 avpriv_set_pts_info(st, 64, 1, 48000);
             else
                 avpriv_set_pts_info(st, 64, 1, st->codecpar->sample_rate);
->>>>>>> 9200514a
+        }
 
         if (st->codecpar->codec_id != AV_CODEC_ID_VORBIS &&
             st->codecpar->codec_id != AV_CODEC_ID_THEORA &&
@@ -539,15 +514,9 @@
             int header_type = st->codecpar->codec_id == AV_CODEC_ID_VORBIS ? 3 : 0x81;
             int framing_bit = st->codecpar->codec_id == AV_CODEC_ID_VORBIS ? 1 : 0;
 
-<<<<<<< HEAD
-            if (avpriv_split_xiph_headers(st->codec->extradata, st->codec->extradata_size,
-                                      st->codec->codec_id == AV_CODEC_ID_VORBIS ? 30 : 42,
-                                      (const uint8_t**)oggstream->header, oggstream->header_len) < 0) {
-=======
             if (avpriv_split_xiph_headers(st->codecpar->extradata, st->codecpar->extradata_size,
                                       st->codecpar->codec_id == AV_CODEC_ID_VORBIS ? 30 : 42,
-                                      oggstream->header, oggstream->header_len) < 0) {
->>>>>>> 9200514a
+                                      (const uint8_t**)oggstream->header, oggstream->header_len) < 0) {
                 av_log(s, AV_LOG_ERROR, "Extradata corrupted\n");
                 av_freep(&st->priv_data);
                 return AVERROR_INVALIDDATA;
@@ -674,17 +643,10 @@
     for (i = 0; i < s->nb_streams; i++) {
         AVStream *st = s->streams[i];
         OGGStreamContext *oggstream = st->priv_data;
-<<<<<<< HEAD
-        if (st->codec->codec_id == AV_CODEC_ID_FLAC ||
-            st->codec->codec_id == AV_CODEC_ID_SPEEX ||
-            st->codec->codec_id == AV_CODEC_ID_OPUS) {
-            av_freep(&oggstream->header[0]);
-=======
         if (st->codecpar->codec_id == AV_CODEC_ID_FLAC ||
             st->codecpar->codec_id == AV_CODEC_ID_SPEEX ||
             st->codecpar->codec_id == AV_CODEC_ID_OPUS) {
-            av_free(oggstream->header[0]);
->>>>>>> 9200514a
+            av_freep(&oggstream->header[0]);
         }
         av_freep(&oggstream->header[1]);
         av_freep(&st->priv_data);
