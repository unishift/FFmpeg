--- conflicted
+++ resolved
@@ -827,9 +827,6 @@
 FF_ENABLE_DEPRECATION_WARNINGS
 #endif
 
-<<<<<<< HEAD
-static int get_buffer_internal(AVCodecContext *avctx, AVFrame *frame, int flags)
-=======
 int ff_decode_frame_props(AVCodecContext *avctx, AVFrame *frame)
 {
     AVPacket *pkt = avctx->internal->pkt;
@@ -859,8 +856,7 @@
     return 0;
 }
 
-int ff_get_buffer(AVCodecContext *avctx, AVFrame *frame, int flags)
->>>>>>> 4a0f6651
+static int get_buffer_internal(AVCodecContext *avctx, AVFrame *frame, int flags)
 {
     int override_dimensions = 1;
     int ret;
@@ -878,13 +874,10 @@
             override_dimensions = 0;
         }
     }
-<<<<<<< HEAD
-    if ((ret = ff_init_buffer_info(avctx, frame)) < 0)
-=======
-
     ret = ff_decode_frame_props(avctx, frame);
     if (ret < 0)
->>>>>>> 4a0f6651
+        return ret;
+    if ((ret = ff_init_buffer_info(avctx, frame)) < 0)
         return ret;
 
 #if FF_API_GET_BUFFER
