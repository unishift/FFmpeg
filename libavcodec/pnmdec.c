/*
 * PNM image format
 * Copyright (c) 2002, 2003 Fabrice Bellard
 *
 * This file is part of FFmpeg.
 *
 * FFmpeg is free software; you can redistribute it and/or
 * modify it under the terms of the GNU Lesser General Public
 * License as published by the Free Software Foundation; either
 * version 2.1 of the License, or (at your option) any later version.
 *
 * FFmpeg is distributed in the hope that it will be useful,
 * but WITHOUT ANY WARRANTY; without even the implied warranty of
 * MERCHANTABILITY or FITNESS FOR A PARTICULAR PURPOSE.  See the GNU
 * Lesser General Public License for more details.
 *
 * You should have received a copy of the GNU Lesser General Public
 * License along with FFmpeg; if not, write to the Free Software
 * Foundation, Inc., 51 Franklin Street, Fifth Floor, Boston, MA 02110-1301 USA
 */

#include "avcodec.h"
#include "internal.h"
#include "put_bits.h"
#include "pnm.h"


static int pnm_decode_frame(AVCodecContext *avctx, void *data,
                            int *got_frame, AVPacket *avpkt)
{
    const uint8_t *buf   = avpkt->data;
    int buf_size         = avpkt->size;
    PNMContext * const s = avctx->priv_data;
<<<<<<< HEAD
    AVFrame *picture     = data;
    AVFrame * const p    = &s->picture;
    int i, j, n, linesize, h, upgrade = 0, is_mono = 0;
=======
    AVFrame * const p    = data;
    int i, j, n, linesize, h, upgrade = 0;
>>>>>>> 759001c5
    unsigned char *ptr;
    int components, sample_len, ret;

    s->bytestream_start =
    s->bytestream       = (uint8_t *)buf;
    s->bytestream_end   = (uint8_t *)buf + buf_size;

    if ((ret = ff_pnm_decode_header(avctx, s)) < 0)
        return ret;

    if ((ret = ff_get_buffer(avctx, p, 0)) < 0) {
        av_log(avctx, AV_LOG_ERROR, "get_buffer() failed\n");
        return ret;
    }
    p->pict_type = AV_PICTURE_TYPE_I;
    p->key_frame = 1;

    switch (avctx->pix_fmt) {
    default:
        return AVERROR(EINVAL);
    case AV_PIX_FMT_RGBA64BE:
        n = avctx->width * 8;
        components=4;
        sample_len=16;
        goto do_read;
    case AV_PIX_FMT_RGB48BE:
        n = avctx->width * 6;
        components=3;
        sample_len=16;
        goto do_read;
    case AV_PIX_FMT_RGBA:
        n = avctx->width * 4;
        components=4;
        sample_len=8;
        goto do_read;
    case AV_PIX_FMT_RGB24:
        n = avctx->width * 3;
        components=3;
        sample_len=8;
        goto do_read;
    case AV_PIX_FMT_GRAY8:
        n = avctx->width;
        components=1;
        sample_len=8;
        if (s->maxval < 255)
            upgrade = 1;
        goto do_read;
    case AV_PIX_FMT_GRAY8A:
        n = avctx->width * 2;
        components=2;
        sample_len=8;
        goto do_read;
    case AV_PIX_FMT_GRAY16BE:
    case AV_PIX_FMT_GRAY16LE:
        n = avctx->width * 2;
        components=1;
        sample_len=16;
        if (s->maxval < 65535)
            upgrade = 2;
        goto do_read;
    case AV_PIX_FMT_MONOWHITE:
    case AV_PIX_FMT_MONOBLACK:
        n = (avctx->width + 7) >> 3;
        components=1;
        sample_len=1;
        is_mono = 1;
    do_read:
        ptr      = p->data[0];
        linesize = p->linesize[0];
        if (s->bytestream + n * avctx->height > s->bytestream_end)
            return AVERROR_INVALIDDATA;
        if(s->type < 4 || (is_mono && s->type==7)){
            for (i=0; i<avctx->height; i++) {
                PutBitContext pb;
                init_put_bits(&pb, ptr, linesize);
                for(j=0; j<avctx->width * components; j++){
                    unsigned int c=0;
                    int v=0;
                    if(s->type < 4)
                    while(s->bytestream < s->bytestream_end && (*s->bytestream < '0' || *s->bytestream > '9' ))
                        s->bytestream++;
                    if(s->bytestream >= s->bytestream_end)
                        return AVERROR_INVALIDDATA;
                    if (is_mono) {
                        /* read a single digit */
                        v = (*s->bytestream++)&1;
                    } else {
                        /* read a sequence of digits */
                        do {
                            v = 10*v + c;
                            c = (*s->bytestream++) - '0';
                        } while (c <= 9);
                    }
                    put_bits(&pb, sample_len, (((1<<sample_len)-1)*v + (s->maxval>>1))/s->maxval);
                }
                flush_put_bits(&pb);
                ptr+= linesize;
            }
        }else{
        for (i = 0; i < avctx->height; i++) {
            if (!upgrade)
                memcpy(ptr, s->bytestream, n);
            else if (upgrade == 1) {
                unsigned int j, f = (255 * 128 + s->maxval / 2) / s->maxval;
                for (j = 0; j < n; j++)
                    ptr[j] = (s->bytestream[j] * f + 64) >> 7;
            } else if (upgrade == 2) {
                unsigned int j, v, f = (65535 * 32768 + s->maxval / 2) / s->maxval;
                for (j = 0; j < n / 2; j++) {
                    v = av_be2ne16(((uint16_t *)s->bytestream)[j]);
                    ((uint16_t *)ptr)[j] = (v * f + 16384) >> 15;
                }
            }
            s->bytestream += n;
            ptr           += linesize;
        }
        }
        break;
    case AV_PIX_FMT_YUV420P:
    case AV_PIX_FMT_YUV420P9BE:
    case AV_PIX_FMT_YUV420P10BE:
        {
            unsigned char *ptr1, *ptr2;

            n        = avctx->width;
            ptr      = p->data[0];
            linesize = p->linesize[0];
            if (s->maxval >= 256)
                n *= 2;
            if (s->bytestream + n * avctx->height * 3 / 2 > s->bytestream_end)
                return AVERROR_INVALIDDATA;
            for (i = 0; i < avctx->height; i++) {
                memcpy(ptr, s->bytestream, n);
                s->bytestream += n;
                ptr           += linesize;
            }
            ptr1 = p->data[1];
            ptr2 = p->data[2];
            n >>= 1;
            h = avctx->height >> 1;
            for (i = 0; i < h; i++) {
                memcpy(ptr1, s->bytestream, n);
                s->bytestream += n;
                memcpy(ptr2, s->bytestream, n);
                s->bytestream += n;
                ptr1 += p->linesize[1];
                ptr2 += p->linesize[2];
            }
        }
        break;
    case AV_PIX_FMT_YUV420P16:
        {
            uint16_t *ptr1, *ptr2;
            const int f = (65535 * 32768 + s->maxval / 2) / s->maxval;
            unsigned int j, v;

            n        = avctx->width * 2;
            ptr      = p->data[0];
            linesize = p->linesize[0];
            if (s->bytestream + n * avctx->height * 3 / 2 > s->bytestream_end)
                return AVERROR_INVALIDDATA;
            for (i = 0; i < avctx->height; i++) {
                for (j = 0; j < n / 2; j++) {
                    v = av_be2ne16(((uint16_t *)s->bytestream)[j]);
                    ((uint16_t *)ptr)[j] = (v * f + 16384) >> 15;
                }
                s->bytestream += n;
                ptr           += linesize;
            }
            ptr1 = (uint16_t*)p->data[1];
            ptr2 = (uint16_t*)p->data[2];
            n >>= 1;
            h = avctx->height >> 1;
            for (i = 0; i < h; i++) {
                for (j = 0; j < n / 2; j++) {
                    v = av_be2ne16(((uint16_t *)s->bytestream)[j]);
                    ptr1[j] = (v * f + 16384) >> 15;
                }
                s->bytestream += n;

                for (j = 0; j < n / 2; j++) {
                    v = av_be2ne16(((uint16_t *)s->bytestream)[j]);
                    ptr2[j] = (v * f + 16384) >> 15;
                }
                s->bytestream += n;

                ptr1 += p->linesize[1] / 2;
                ptr2 += p->linesize[2] / 2;
            }
        }
        break;
    }
    *got_frame = 1;

    return s->bytestream - s->bytestream_start;
}


#if CONFIG_PGM_DECODER
AVCodec ff_pgm_decoder = {
    .name           = "pgm",
    .type           = AVMEDIA_TYPE_VIDEO,
    .id             = AV_CODEC_ID_PGM,
    .priv_data_size = sizeof(PNMContext),
    .decode         = pnm_decode_frame,
    .capabilities   = CODEC_CAP_DR1,
    .long_name      = NULL_IF_CONFIG_SMALL("PGM (Portable GrayMap) image"),
};
#endif

#if CONFIG_PGMYUV_DECODER
AVCodec ff_pgmyuv_decoder = {
    .name           = "pgmyuv",
    .type           = AVMEDIA_TYPE_VIDEO,
    .id             = AV_CODEC_ID_PGMYUV,
    .priv_data_size = sizeof(PNMContext),
    .decode         = pnm_decode_frame,
    .capabilities   = CODEC_CAP_DR1,
    .long_name      = NULL_IF_CONFIG_SMALL("PGMYUV (Portable GrayMap YUV) image"),
};
#endif

#if CONFIG_PPM_DECODER
AVCodec ff_ppm_decoder = {
    .name           = "ppm",
    .type           = AVMEDIA_TYPE_VIDEO,
    .id             = AV_CODEC_ID_PPM,
    .priv_data_size = sizeof(PNMContext),
    .decode         = pnm_decode_frame,
    .capabilities   = CODEC_CAP_DR1,
    .long_name      = NULL_IF_CONFIG_SMALL("PPM (Portable PixelMap) image"),
};
#endif

#if CONFIG_PBM_DECODER
AVCodec ff_pbm_decoder = {
    .name           = "pbm",
    .type           = AVMEDIA_TYPE_VIDEO,
    .id             = AV_CODEC_ID_PBM,
    .priv_data_size = sizeof(PNMContext),
    .decode         = pnm_decode_frame,
    .capabilities   = CODEC_CAP_DR1,
    .long_name      = NULL_IF_CONFIG_SMALL("PBM (Portable BitMap) image"),
};
#endif

#if CONFIG_PAM_DECODER
AVCodec ff_pam_decoder = {
    .name           = "pam",
    .type           = AVMEDIA_TYPE_VIDEO,
    .id             = AV_CODEC_ID_PAM,
    .priv_data_size = sizeof(PNMContext),
    .decode         = pnm_decode_frame,
    .capabilities   = CODEC_CAP_DR1,
    .long_name      = NULL_IF_CONFIG_SMALL("PAM (Portable AnyMap) image"),
};
#endif<|MERGE_RESOLUTION|>--- conflicted
+++ resolved
@@ -31,14 +31,8 @@
     const uint8_t *buf   = avpkt->data;
     int buf_size         = avpkt->size;
     PNMContext * const s = avctx->priv_data;
-<<<<<<< HEAD
-    AVFrame *picture     = data;
-    AVFrame * const p    = &s->picture;
+    AVFrame * const p    = data;
     int i, j, n, linesize, h, upgrade = 0, is_mono = 0;
-=======
-    AVFrame * const p    = data;
-    int i, j, n, linesize, h, upgrade = 0;
->>>>>>> 759001c5
     unsigned char *ptr;
     int components, sample_len, ret;
 
