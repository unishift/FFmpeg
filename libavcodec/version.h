--- conflicted
+++ resolved
@@ -208,14 +208,8 @@
 #ifndef FF_API_STAT_BITS
 #define FF_API_STAT_BITS         (LIBAVCODEC_VERSION_MAJOR < 59)
 #endif
-<<<<<<< HEAD
-=======
-#ifndef FF_API_NVENC_OLD_NAME
-#define FF_API_NVENC_OLD_NAME    (LIBAVCODEC_VERSION_MAJOR < 59)
-#endif
 #ifndef FF_API_PRIVATE_OPT
 #define FF_API_PRIVATE_OPT      (LIBAVCODEC_VERSION_MAJOR < 59)
 #endif
->>>>>>> 0e6c8532
 
 #endif /* AVCODEC_VERSION_H */