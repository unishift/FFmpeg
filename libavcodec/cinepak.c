--- conflicted
+++ resolved
@@ -43,14 +43,7 @@
 #include "internal.h"
 
 
-<<<<<<< HEAD
 typedef uint8_t cvid_codebook[12];
-=======
-typedef struct cvid_codebook {
-    uint8_t  y0, y1, y2, y3;
-    uint8_t  u, v;
-} cvid_codebook;
->>>>>>> 7f9f771e
 
 #define MAX_STRIPS      32
 
