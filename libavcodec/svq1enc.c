--- conflicted
+++ resolved
@@ -546,15 +546,10 @@
     }
 
     if (!s->current_picture.data[0]) {
-<<<<<<< HEAD
-        if ((ret = ff_get_buffer(avctx, &s->current_picture))< 0 ||
-            (ret = ff_get_buffer(avctx, &s->last_picture))   < 0) {
+        if ((ret = ff_get_buffer(avctx, &s->current_picture, 0))< 0 ||
+            (ret = ff_get_buffer(avctx, &s->last_picture, 0))   < 0) {
             return ret;
         }
-=======
-        ff_get_buffer(avctx, &s->current_picture, 0);
-        ff_get_buffer(avctx, &s->last_picture, 0);
->>>>>>> 759001c5
         s->scratchbuf = av_malloc(s->current_picture.linesize[0] * 16 * 2);
     }
 
@@ -615,10 +610,6 @@
         av_freep(&s->motion_val8[i]);
         av_freep(&s->motion_val16[i]);
     }
-    if(s->current_picture.data[0])
-        avctx->release_buffer(avctx, &s->current_picture);
-    if(s->last_picture.data[0])
-        avctx->release_buffer(avctx, &s->last_picture);
 
     av_frame_unref(&s->current_picture);
     av_frame_unref(&s->last_picture);
