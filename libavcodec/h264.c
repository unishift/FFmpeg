--- conflicted
+++ resolved
@@ -4007,10 +4007,6 @@
 
                 if (s->flags & CODEC_FLAG_LOW_DELAY ||
                     (h->sps.bitstream_restriction_flag &&
-<<<<<<< HEAD
-                     !h->sps.num_reorder_frames))
-                    s->low_delay = 1;
-=======
                      !h->sps.num_reorder_frames)) {
                     if (s->avctx->has_b_frames > 1 || h->delayed_pic[0])
                         av_log(avctx, AV_LOG_WARNING, "Delayed frames seen "
@@ -4020,7 +4016,6 @@
                             s->low_delay = 1;
                 }
 
->>>>>>> 5ae72f54
                 if (avctx->has_b_frames < 2)
                     avctx->has_b_frames = !s->low_delay;
                 break;
