--- conflicted
+++ resolved
@@ -1440,17 +1440,10 @@
     for (k = 0; k < s->prim_channels; k++) {
 /*        static float pcm_to_double[8] = { 32768.0, 32768.0, 524288.0, 524288.0,
                                             0, 8388608.0, 8388608.0 };*/
-<<<<<<< HEAD
-        if(s->channel_order_tab[k] >= 0)
-        qmf_32_subbands(s, k, subband_samples[k],
-                        s->samples_chanptr[s->channel_order_tab[k]],
-                        M_SQRT1_2 / 32768.0 /* pcm_to_double[s->source_pcm_res] */);
-=======
         if (s->channel_order_tab[k] >= 0)
             qmf_32_subbands(s, k, subband_samples[k],
                             s->samples_chanptr[s->channel_order_tab[k]],
                             M_SQRT1_2 / 32768.0 /* pcm_to_double[s->source_pcm_res] */);
->>>>>>> 6e5cdf26
     }
 
     /* Down mixing */
