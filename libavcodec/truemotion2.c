/*
 * Duck/ON2 TrueMotion 2 Decoder
 * Copyright (c) 2005 Konstantin Shishkov
 *
 * This file is part of FFmpeg.
 *
 * FFmpeg is free software; you can redistribute it and/or
 * modify it under the terms of the GNU Lesser General Public
 * License as published by the Free Software Foundation; either
 * version 2.1 of the License, or (at your option) any later version.
 *
 * FFmpeg is distributed in the hope that it will be useful,
 * but WITHOUT ANY WARRANTY; without even the implied warranty of
 * MERCHANTABILITY or FITNESS FOR A PARTICULAR PURPOSE.  See the GNU
 * Lesser General Public License for more details.
 *
 * You should have received a copy of the GNU Lesser General Public
 * License along with FFmpeg; if not, write to the Free Software
 * Foundation, Inc., 51 Franklin Street, Fifth Floor, Boston, MA 02110-1301 USA
 */

/**
 * @file
 * Duck TrueMotion2 decoder.
 */

#include "avcodec.h"
#include "bytestream.h"
#include "get_bits.h"
#include "dsputil.h"

#define TM2_ESCAPE 0x80000000
#define TM2_DELTAS 64
/* Huffman-coded streams of different types of blocks */
enum TM2_STREAMS{ TM2_C_HI = 0, TM2_C_LO, TM2_L_HI, TM2_L_LO,
     TM2_UPD, TM2_MOT, TM2_TYPE, TM2_NUM_STREAMS};
/* Block types */
enum TM2_BLOCKS{ TM2_HI_RES = 0, TM2_MED_RES, TM2_LOW_RES, TM2_NULL_RES,
                 TM2_UPDATE, TM2_STILL, TM2_MOTION};

typedef struct TM2Context{
    AVCodecContext *avctx;
    AVFrame pic;

    GetBitContext gb;
    DSPContext dsp;

    uint8_t *buffer;
    int buffer_size;

    /* TM2 streams */
    int *tokens[TM2_NUM_STREAMS];
    int tok_lens[TM2_NUM_STREAMS];
    int tok_ptrs[TM2_NUM_STREAMS];
    int deltas[TM2_NUM_STREAMS][TM2_DELTAS];
    /* for blocks decoding */
    int D[4];
    int CD[4];
    int *last;
    int *clast;

    /* data for current and previous frame */
    int *Y1, *U1, *V1, *Y2, *U2, *V2;
    int cur;
} TM2Context;

/**
* Huffman codes for each of streams
*/
typedef struct TM2Codes{
    VLC vlc; ///< table for FFmpeg bitstream reader
    int bits;
    int *recode; ///< table for converting from code indexes to values
    int length;
} TM2Codes;

/**
* structure for gathering Huffman codes information
*/
typedef struct TM2Huff{
    int val_bits; ///< length of literal
    int max_bits; ///< maximum length of code
    int min_bits; ///< minimum length of code
    int nodes; ///< total number of nodes in tree
    int num; ///< current number filled
    int max_num; ///< total number of codes
    int *nums; ///< literals
    uint32_t *bits; ///< codes
    int *lens; ///< codelengths
} TM2Huff;

static int tm2_read_tree(TM2Context *ctx, uint32_t prefix, int length, TM2Huff *huff)
{
    if(length > huff->max_bits) {
        av_log(ctx->avctx, AV_LOG_ERROR, "Tree exceeded its given depth (%i)\n", huff->max_bits);
        return -1;
    }

    if(!get_bits1(&ctx->gb)) { /* literal */
        if (length == 0) {
            length = 1;
        }
        if(huff->num >= huff->max_num) {
            av_log(ctx->avctx, AV_LOG_DEBUG, "Too many literals\n");
            return -1;
        }
        huff->nums[huff->num] = get_bits_long(&ctx->gb, huff->val_bits);
        huff->bits[huff->num] = prefix;
        huff->lens[huff->num] = length;
        huff->num++;
        return 0;
    } else { /* non-terminal node */
        if(tm2_read_tree(ctx, prefix << 1, length + 1, huff) == -1)
            return -1;
        if(tm2_read_tree(ctx, (prefix << 1) | 1, length + 1, huff) == -1)
            return -1;
    }
    return 0;
}

static int tm2_build_huff_table(TM2Context *ctx, TM2Codes *code)
{
    TM2Huff huff;
    int res = 0;

    huff.val_bits = get_bits(&ctx->gb, 5);
    huff.max_bits = get_bits(&ctx->gb, 5);
    huff.min_bits = get_bits(&ctx->gb, 5);
    huff.nodes = get_bits_long(&ctx->gb, 17);
    huff.num = 0;

    /* check for correct codes parameters */
    if((huff.val_bits < 1) || (huff.val_bits > 32) ||
       (huff.max_bits < 0) || (huff.max_bits > 32)) {
        av_log(ctx->avctx, AV_LOG_ERROR, "Incorrect tree parameters - literal length: %i, max code length: %i\n",
               huff.val_bits, huff.max_bits);
        return -1;
    }
    if((huff.nodes <= 0) || (huff.nodes > 0x10000)) {
        av_log(ctx->avctx, AV_LOG_ERROR, "Incorrect number of Huffman tree nodes: %i\n", huff.nodes);
        return -1;
    }
    /* one-node tree */
    if(huff.max_bits == 0)
        huff.max_bits = 1;

    /* allocate space for codes - it is exactly ceil(nodes / 2) entries */
    huff.max_num = (huff.nodes + 1) >> 1;
    huff.nums = av_mallocz(huff.max_num * sizeof(int));
    huff.bits = av_mallocz(huff.max_num * sizeof(uint32_t));
    huff.lens = av_mallocz(huff.max_num * sizeof(int));

    if(tm2_read_tree(ctx, 0, 0, &huff) == -1)
        res = -1;

    if(huff.num != huff.max_num) {
        av_log(ctx->avctx, AV_LOG_ERROR, "Got less codes than expected: %i of %i\n",
               huff.num, huff.max_num);
        res = -1;
    }

    /* convert codes to vlc_table */
    if(res != -1) {
        int i;

        res = init_vlc(&code->vlc, huff.max_bits, huff.max_num,
                    huff.lens, sizeof(int), sizeof(int),
                    huff.bits, sizeof(uint32_t), sizeof(uint32_t), 0);
        if(res < 0) {
            av_log(ctx->avctx, AV_LOG_ERROR, "Cannot build VLC table\n");
            res = -1;
        } else
            res = 0;
        if(res != -1) {
            code->bits = huff.max_bits;
            code->length = huff.max_num;
            code->recode = av_malloc(code->length * sizeof(int));
            for(i = 0; i < code->length; i++)
                code->recode[i] = huff.nums[i];
        }
    }
    /* free allocated memory */
    av_free(huff.nums);
    av_free(huff.bits);
    av_free(huff.lens);

    return res;
}

static void tm2_free_codes(TM2Codes *code)
{
    av_free(code->recode);
    if(code->vlc.table)
        ff_free_vlc(&code->vlc);
}

static inline int tm2_get_token(GetBitContext *gb, TM2Codes *code)
{
    int val;
    val = get_vlc2(gb, code->vlc.table, code->bits, 1);
    return code->recode[val];
}

static inline int tm2_read_header(TM2Context *ctx, const uint8_t *buf)
{
    uint32_t magic;
    const uint8_t *obuf;

    obuf = buf;

    magic = AV_RL32(buf);
    buf += 4;

    if(magic == 0x00000100) { /* old header */
/*      av_log (ctx->avctx, AV_LOG_ERROR, "TM2 old header: not implemented (yet)\n"); */
        return 40;
    } else if(magic == 0x00000101) { /* new header */
        return 40;
    } else {
        av_log (ctx->avctx, AV_LOG_ERROR, "Not a TM2 header: 0x%08X\n", magic);
        return -1;
    }

    return buf - obuf;
}

static int tm2_read_deltas(TM2Context *ctx, int stream_id) {
    int d, mb;
    int i, v;

    d = get_bits(&ctx->gb, 9);
    mb = get_bits(&ctx->gb, 5);

    if((d < 1) || (d > TM2_DELTAS) || (mb < 1) || (mb > 32)) {
        av_log(ctx->avctx, AV_LOG_ERROR, "Incorrect delta table: %i deltas x %i bits\n", d, mb);
        return -1;
    }

    for(i = 0; i < d; i++) {
        v = get_bits_long(&ctx->gb, mb);
        if(v & (1 << (mb - 1)))
            ctx->deltas[stream_id][i] = v - (1 << mb);
        else
            ctx->deltas[stream_id][i] = v;
    }
    for(; i < TM2_DELTAS; i++)
        ctx->deltas[stream_id][i] = 0;

    return 0;
}

static int tm2_read_stream(TM2Context *ctx, const uint8_t *buf, int stream_id, int buf_size)
{
    int i;
    int skip = 0;
    int len, toks, pos;
    TM2Codes codes;
    GetByteContext gb;

    if (buf_size < 4) {
        av_log(ctx->avctx, AV_LOG_ERROR, "not enough space for len left\n");
        return -1;
    }

    /* get stream length in dwords */
    bytestream2_init(&gb, buf, buf_size);
    len  = bytestream2_get_be32(&gb);
    skip = len * 4 + 4;

    if(len == 0)
        return 4;

    if (len >= INT_MAX/4-1 || len < 0 || len > buf_size) {
        av_log(ctx->avctx, AV_LOG_ERROR, "Error, invalid stream size.\n");
        return -1;
    }

    toks = bytestream2_get_be32(&gb);
    if(toks & 1) {
        len = bytestream2_get_be32(&gb);
        if(len == TM2_ESCAPE) {
            len = bytestream2_get_be32(&gb);
        }
        if(len > 0) {
            pos = bytestream2_tell(&gb);
            if (skip <= pos)
                return -1;
            init_get_bits(&ctx->gb, buf + pos, (skip - pos) * 8);
            if(tm2_read_deltas(ctx, stream_id) == -1)
                return -1;
            bytestream2_skip(&gb, ((get_bits_count(&ctx->gb) + 31) >> 5) << 2);
        }
    }
    /* skip unused fields */
    len = bytestream2_get_be32(&gb);
    if(len == TM2_ESCAPE) { /* some unknown length - could be escaped too */
        bytestream2_skip(&gb, 8); /* unused by decoder */
    } else {
        bytestream2_skip(&gb, 4); /* unused by decoder */
    }

    pos = bytestream2_tell(&gb);
    if (skip <= pos)
        return -1;
    init_get_bits(&ctx->gb, buf + pos, (skip - pos) * 8);
    if(tm2_build_huff_table(ctx, &codes) == -1)
        return -1;
    bytestream2_skip(&gb, ((get_bits_count(&ctx->gb) + 31) >> 5) << 2);

    toks >>= 1;
    /* check if we have sane number of tokens */
    if((toks < 0) || (toks > 0xFFFFFF)){
        av_log(ctx->avctx, AV_LOG_ERROR, "Incorrect number of tokens: %i\n", toks);
        tm2_free_codes(&codes);
        return -1;
    }
    ctx->tokens[stream_id] = av_realloc(ctx->tokens[stream_id], toks * sizeof(int));
    ctx->tok_lens[stream_id] = toks;
    len = bytestream2_get_be32(&gb);
    if(len > 0) {
        pos = bytestream2_tell(&gb);
        if (skip <= pos)
            return -1;
        init_get_bits(&ctx->gb, buf + pos, (skip - pos) * 8);
        for(i = 0; i < toks; i++) {
            if (get_bits_left(&ctx->gb) <= 0) {
                av_log(ctx->avctx, AV_LOG_ERROR, "Incorrect number of tokens: %i\n", toks);
                return -1;
            }
            ctx->tokens[stream_id][i] = tm2_get_token(&ctx->gb, &codes);
        }
    } else {
        for(i = 0; i < toks; i++)
            ctx->tokens[stream_id][i] = codes.recode[0];
    }
    tm2_free_codes(&codes);

    return skip;
}

static inline int GET_TOK(TM2Context *ctx,int type) {
    if(ctx->tok_ptrs[type] >= ctx->tok_lens[type]) {
        av_log(ctx->avctx, AV_LOG_ERROR, "Read token from stream %i out of bounds (%i>=%i)\n", type, ctx->tok_ptrs[type], ctx->tok_lens[type]);
        return 0;
    }
    if(type <= TM2_MOT) {
        if (ctx->tokens[type][ctx->tok_ptrs[type]] >= TM2_DELTAS) {
            av_log(ctx->avctx, AV_LOG_ERROR, "token %d is too large\n", ctx->tokens[type][ctx->tok_ptrs[type]]);
            return 0;
        }
        return ctx->deltas[type][ctx->tokens[type][ctx->tok_ptrs[type]++]];
    }
    return ctx->tokens[type][ctx->tok_ptrs[type]++];
}

/* blocks decoding routines */

/* common Y, U, V pointers initialisation */
#define TM2_INIT_POINTERS() \
    int *last, *clast; \
    int *Y, *U, *V;\
    int Ystride, Ustride, Vstride;\
\
    Ystride = ctx->avctx->width;\
    Vstride = (ctx->avctx->width + 1) >> 1;\
    Ustride = (ctx->avctx->width + 1) >> 1;\
    Y = (ctx->cur?ctx->Y2:ctx->Y1) + by * 4 * Ystride + bx * 4;\
    V = (ctx->cur?ctx->V2:ctx->V1) + by * 2 * Vstride + bx * 2;\
    U = (ctx->cur?ctx->U2:ctx->U1) + by * 2 * Ustride + bx * 2;\
    last = ctx->last + bx * 4;\
    clast = ctx->clast + bx * 4;

#define TM2_INIT_POINTERS_2() \
    int *Yo, *Uo, *Vo;\
    int oYstride, oUstride, oVstride;\
\
    TM2_INIT_POINTERS();\
    oYstride = Ystride;\
    oVstride = Vstride;\
    oUstride = Ustride;\
    Yo = (ctx->cur?ctx->Y1:ctx->Y2) + by * 4 * oYstride + bx * 4;\
    Vo = (ctx->cur?ctx->V1:ctx->V2) + by * 2 * oVstride + bx * 2;\
    Uo = (ctx->cur?ctx->U1:ctx->U2) + by * 2 * oUstride + bx * 2;

/* recalculate last and delta values for next blocks */
#define TM2_RECALC_BLOCK(CHR, stride, last, CD) {\
    CD[0] = CHR[1] - last[1];\
    CD[1] = (int)CHR[stride + 1] - (int)CHR[1];\
    last[0] = (int)CHR[stride + 0];\
    last[1] = (int)CHR[stride + 1];}

/* common operations - add deltas to 4x4 block of luma or 2x2 blocks of chroma */
static inline void tm2_apply_deltas(TM2Context *ctx, int* Y, int stride, int *deltas, int *last)
{
    int ct, d;
    int i, j;

    for(j = 0; j < 4; j++){
        ct = ctx->D[j];
        for(i = 0; i < 4; i++){
            d = deltas[i + j * 4];
            ct += d;
            last[i] += ct;
            Y[i] = av_clip_uint8(last[i]);
        }
        Y += stride;
        ctx->D[j] = ct;
    }
}

static inline void tm2_high_chroma(int *data, int stride, int *last, int *CD, int *deltas)
{
    int i, j;
    for(j = 0; j < 2; j++){
        for(i = 0; i < 2; i++){
            CD[j] += deltas[i + j * 2];
            last[i] += CD[j];
            data[i] = last[i];
        }
        data += stride;
    }
}

static inline void tm2_low_chroma(int *data, int stride, int *clast, int *CD, int *deltas, int bx)
{
    int t;
    int l;
    int prev;

    if(bx > 0)
        prev = clast[-3];
    else
        prev = 0;
    t = (CD[0] + CD[1]) >> 1;
    l = (prev - CD[0] - CD[1] + clast[1]) >> 1;
    CD[1] = CD[0] + CD[1] - t;
    CD[0] = t;
    clast[0] = l;

    tm2_high_chroma(data, stride, clast, CD, deltas);
}

static inline void tm2_hi_res_block(TM2Context *ctx, AVFrame *pic, int bx, int by)
{
    int i;
    int deltas[16];
    TM2_INIT_POINTERS();

    /* hi-res chroma */
    for(i = 0; i < 4; i++) {
        deltas[i] = GET_TOK(ctx, TM2_C_HI);
        deltas[i + 4] = GET_TOK(ctx, TM2_C_HI);
    }
    tm2_high_chroma(U, Ustride, clast, ctx->CD, deltas);
    tm2_high_chroma(V, Vstride, clast + 2, ctx->CD + 2, deltas + 4);

    /* hi-res luma */
    for(i = 0; i < 16; i++)
        deltas[i] = GET_TOK(ctx, TM2_L_HI);

    tm2_apply_deltas(ctx, Y, Ystride, deltas, last);
}

static inline void tm2_med_res_block(TM2Context *ctx, AVFrame *pic, int bx, int by)
{
    int i;
    int deltas[16];
    TM2_INIT_POINTERS();

    /* low-res chroma */
    deltas[0] = GET_TOK(ctx, TM2_C_LO);
    deltas[1] = deltas[2] = deltas[3] = 0;
    tm2_low_chroma(U, Ustride, clast, ctx->CD, deltas, bx);

    deltas[0] = GET_TOK(ctx, TM2_C_LO);
    deltas[1] = deltas[2] = deltas[3] = 0;
    tm2_low_chroma(V, Vstride, clast + 2, ctx->CD + 2, deltas, bx);

    /* hi-res luma */
    for(i = 0; i < 16; i++)
        deltas[i] = GET_TOK(ctx, TM2_L_HI);

    tm2_apply_deltas(ctx, Y, Ystride, deltas, last);
}

static inline void tm2_low_res_block(TM2Context *ctx, AVFrame *pic, int bx, int by)
{
    int i;
    int t1, t2;
    int deltas[16];
    TM2_INIT_POINTERS();

    /* low-res chroma */
    deltas[0] = GET_TOK(ctx, TM2_C_LO);
    deltas[1] = deltas[2] = deltas[3] = 0;
    tm2_low_chroma(U, Ustride, clast, ctx->CD, deltas, bx);

    deltas[0] = GET_TOK(ctx, TM2_C_LO);
    deltas[1] = deltas[2] = deltas[3] = 0;
    tm2_low_chroma(V, Vstride, clast + 2, ctx->CD + 2, deltas, bx);

    /* low-res luma */
    for(i = 0; i < 16; i++)
        deltas[i] = 0;

    deltas[ 0] = GET_TOK(ctx, TM2_L_LO);
    deltas[ 2] = GET_TOK(ctx, TM2_L_LO);
    deltas[ 8] = GET_TOK(ctx, TM2_L_LO);
    deltas[10] = GET_TOK(ctx, TM2_L_LO);

    if(bx > 0)
        last[0] = (last[-1] - ctx->D[0] - ctx->D[1] - ctx->D[2] - ctx->D[3] + last[1]) >> 1;
    else
        last[0] = (last[1]  - ctx->D[0] - ctx->D[1] - ctx->D[2] - ctx->D[3])>> 1;
    last[2] = (last[1] + last[3]) >> 1;

    t1 = ctx->D[0] + ctx->D[1];
    ctx->D[0] = t1 >> 1;
    ctx->D[1] = t1 - (t1 >> 1);
    t2 = ctx->D[2] + ctx->D[3];
    ctx->D[2] = t2 >> 1;
    ctx->D[3] = t2 - (t2 >> 1);

    tm2_apply_deltas(ctx, Y, Ystride, deltas, last);
}

static inline void tm2_null_res_block(TM2Context *ctx, AVFrame *pic, int bx, int by)
{
    int i;
    int ct;
    int left, right, diff;
    int deltas[16];
    TM2_INIT_POINTERS();

    /* null chroma */
    deltas[0] = deltas[1] = deltas[2] = deltas[3] = 0;
    tm2_low_chroma(U, Ustride, clast, ctx->CD, deltas, bx);

    deltas[0] = deltas[1] = deltas[2] = deltas[3] = 0;
    tm2_low_chroma(V, Vstride, clast + 2, ctx->CD + 2, deltas, bx);

    /* null luma */
    for(i = 0; i < 16; i++)
        deltas[i] = 0;

    ct = ctx->D[0] + ctx->D[1] + ctx->D[2] + ctx->D[3];

    if(bx > 0)
        left = last[-1] - ct;
    else
        left = 0;

    right = last[3];
    diff = right - left;
    last[0] = left + (diff >> 2);
    last[1] = left + (diff >> 1);
    last[2] = right - (diff >> 2);
    last[3] = right;
    {
        int tp = left;

        ctx->D[0] = (tp + (ct >> 2)) - left;
        left += ctx->D[0];
        ctx->D[1] = (tp + (ct >> 1)) - left;
        left += ctx->D[1];
        ctx->D[2] = ((tp + ct) - (ct >> 2)) - left;
        left += ctx->D[2];
        ctx->D[3] = (tp + ct) - left;
    }
    tm2_apply_deltas(ctx, Y, Ystride, deltas, last);
}

static inline void tm2_still_block(TM2Context *ctx, AVFrame *pic, int bx, int by)
{
    int i, j;
    TM2_INIT_POINTERS_2();

    /* update chroma */
    for(j = 0; j < 2; j++){
        for(i = 0; i < 2; i++){
            U[i] = Uo[i];
            V[i] = Vo[i];
        }
        U += Ustride; V += Vstride;
        Uo += oUstride; Vo += oVstride;
    }
    U -= Ustride * 2;
    V -= Vstride * 2;
    TM2_RECALC_BLOCK(U, Ustride, clast, ctx->CD);
    TM2_RECALC_BLOCK(V, Vstride, (clast + 2), (ctx->CD + 2));

    /* update deltas */
    ctx->D[0] = Yo[3] - last[3];
    ctx->D[1] = Yo[3 + oYstride] - Yo[3];
    ctx->D[2] = Yo[3 + oYstride * 2] - Yo[3 + oYstride];
    ctx->D[3] = Yo[3 + oYstride * 3] - Yo[3 + oYstride * 2];

    for(j = 0; j < 4; j++){
        for(i = 0; i < 4; i++){
            Y[i] = Yo[i];
            last[i] = Yo[i];
        }
        Y += Ystride;
        Yo += oYstride;
    }
}

static inline void tm2_update_block(TM2Context *ctx, AVFrame *pic, int bx, int by)
{
    int i, j;
    int d;
    TM2_INIT_POINTERS_2();

    /* update chroma */
    for(j = 0; j < 2; j++){
        for(i = 0; i < 2; i++){
            U[i] = Uo[i] + GET_TOK(ctx, TM2_UPD);
            V[i] = Vo[i] + GET_TOK(ctx, TM2_UPD);
        }
        U += Ustride; V += Vstride;
        Uo += oUstride; Vo += oVstride;
    }
    U -= Ustride * 2;
    V -= Vstride * 2;
    TM2_RECALC_BLOCK(U, Ustride, clast, ctx->CD);
    TM2_RECALC_BLOCK(V, Vstride, (clast + 2), (ctx->CD + 2));

    /* update deltas */
    ctx->D[0] = Yo[3] - last[3];
    ctx->D[1] = Yo[3 + oYstride] - Yo[3];
    ctx->D[2] = Yo[3 + oYstride * 2] - Yo[3 + oYstride];
    ctx->D[3] = Yo[3 + oYstride * 3] - Yo[3 + oYstride * 2];

    for(j = 0; j < 4; j++){
        d = last[3];
        for(i = 0; i < 4; i++){
            Y[i] = Yo[i] + GET_TOK(ctx, TM2_UPD);
            last[i] = Y[i];
        }
        ctx->D[j] = last[3] - d;
        Y += Ystride;
        Yo += oYstride;
    }
}

static inline void tm2_motion_block(TM2Context *ctx, AVFrame *pic, int bx, int by)
{
    int i, j;
    int mx, my;
    TM2_INIT_POINTERS_2();

    mx = GET_TOK(ctx, TM2_MOT);
    my = GET_TOK(ctx, TM2_MOT);

    if (4*bx+mx<0 || 4*by+my<0 || 4*bx+mx+4 > ctx->avctx->width || 4*by+my+4 > ctx->avctx->height) {
        av_log(0,0, "MV out of picture\n");
        return;
    }

    Yo += my * oYstride + mx;
    Uo += (my >> 1) * oUstride + (mx >> 1);
    Vo += (my >> 1) * oVstride + (mx >> 1);

    /* copy chroma */
    for(j = 0; j < 2; j++){
        for(i = 0; i < 2; i++){
            U[i] = Uo[i];
            V[i] = Vo[i];
        }
        U += Ustride; V += Vstride;
        Uo += oUstride; Vo += oVstride;
    }
    U -= Ustride * 2;
    V -= Vstride * 2;
    TM2_RECALC_BLOCK(U, Ustride, clast, ctx->CD);
    TM2_RECALC_BLOCK(V, Vstride, (clast + 2), (ctx->CD + 2));

    /* copy luma */
    for(j = 0; j < 4; j++){
        for(i = 0; i < 4; i++){
            Y[i] = Yo[i];
        }
        Y += Ystride;
        Yo += oYstride;
    }
    /* calculate deltas */
    Y -= Ystride * 4;
    ctx->D[0] = Y[3] - last[3];
    ctx->D[1] = Y[3 + Ystride] - Y[3];
    ctx->D[2] = Y[3 + Ystride * 2] - Y[3 + Ystride];
    ctx->D[3] = Y[3 + Ystride * 3] - Y[3 + Ystride * 2];
    for(i = 0; i < 4; i++)
        last[i] = Y[i + Ystride * 3];
}

static int tm2_decode_blocks(TM2Context *ctx, AVFrame *p)
{
    int i, j;
    int bw, bh;
    int type;
    int keyframe = 1;
    int *Y, *U, *V;
    uint8_t *dst;

    bw = ctx->avctx->width >> 2;
    bh = ctx->avctx->height >> 2;

    for(i = 0; i < TM2_NUM_STREAMS; i++)
        ctx->tok_ptrs[i] = 0;

    if (ctx->tok_lens[TM2_TYPE]<bw*bh){
        av_log(ctx->avctx,AV_LOG_ERROR,"Got %i tokens for %i blocks\n",ctx->tok_lens[TM2_TYPE],bw*bh);
        return -1;
    }

    memset(ctx->last, 0, 4 * bw * sizeof(int));
    memset(ctx->clast, 0, 4 * bw * sizeof(int));

    for(j = 0; j < bh; j++) {
        memset(ctx->D, 0, 4 * sizeof(int));
        memset(ctx->CD, 0, 4 * sizeof(int));
        for(i = 0; i < bw; i++) {
            type = GET_TOK(ctx, TM2_TYPE);
            switch(type) {
            case TM2_HI_RES:
                tm2_hi_res_block(ctx, p, i, j);
                break;
            case TM2_MED_RES:
                tm2_med_res_block(ctx, p, i, j);
                break;
            case TM2_LOW_RES:
                tm2_low_res_block(ctx, p, i, j);
                break;
            case TM2_NULL_RES:
                tm2_null_res_block(ctx, p, i, j);
                break;
            case TM2_UPDATE:
                tm2_update_block(ctx, p, i, j);
                keyframe = 0;
                break;
            case TM2_STILL:
                tm2_still_block(ctx, p, i, j);
                keyframe = 0;
                break;
            case TM2_MOTION:
                tm2_motion_block(ctx, p, i, j);
                keyframe = 0;
                break;
            default:
                av_log(ctx->avctx, AV_LOG_ERROR, "Skipping unknown block type %i\n", type);
            }
        }
    }

    /* copy data from our buffer to AVFrame */
    Y = (ctx->cur?ctx->Y2:ctx->Y1);
    U = (ctx->cur?ctx->U2:ctx->U1);
    V = (ctx->cur?ctx->V2:ctx->V1);
    dst = p->data[0];
    for(j = 0; j < ctx->avctx->height; j++){
        for(i = 0; i < ctx->avctx->width; i++){
            int y = Y[i], u = U[i >> 1], v = V[i >> 1];
            dst[3*i+0] = av_clip_uint8(y + v);
            dst[3*i+1] = av_clip_uint8(y);
            dst[3*i+2] = av_clip_uint8(y + u);
        }
        Y += ctx->avctx->width;
        if (j & 1) {
            U += ctx->avctx->width >> 1;
            V += ctx->avctx->width >> 1;
        }
        dst += p->linesize[0];
    }

    return keyframe;
}

static const int tm2_stream_order[TM2_NUM_STREAMS] = {
    TM2_C_HI, TM2_C_LO, TM2_L_HI, TM2_L_LO, TM2_UPD, TM2_MOT, TM2_TYPE
};

static int decode_frame(AVCodecContext *avctx,
                        void *data, int *data_size,
                        AVPacket *avpkt)
{
    const uint8_t *buf = avpkt->data;
    int buf_size = avpkt->size & ~3;
    TM2Context * const l = avctx->priv_data;
    AVFrame * const p = &l->pic;
    int i, skip, t;

    av_fast_padded_malloc(&l->buffer, &l->buffer_size, buf_size);
    if(!l->buffer){
        av_log(avctx, AV_LOG_ERROR, "Cannot allocate temporary buffer\n");
        return -1;
    }
    p->reference = 3;
    p->buffer_hints = FF_BUFFER_HINTS_VALID | FF_BUFFER_HINTS_PRESERVE | FF_BUFFER_HINTS_REUSABLE;
    if(avctx->reget_buffer(avctx, p) < 0){
        av_log(avctx, AV_LOG_ERROR, "get_buffer() failed\n");
        return -1;
    }

    l->dsp.bswap_buf((uint32_t*)l->buffer, (const uint32_t*)buf, buf_size >> 2);
    skip = tm2_read_header(l, l->buffer);

    if(skip == -1){
        return -1;
    }

    for(i = 0; i < TM2_NUM_STREAMS; i++){
<<<<<<< HEAD
        t = tm2_read_stream(l, l->buffer + skip, tm2_stream_order[i], buf_size - skip);
=======
        if (skip >= buf_size) {
            av_free(swbuf);
            return AVERROR_INVALIDDATA;
        }
        t = tm2_read_stream(l, swbuf + skip, tm2_stream_order[i], buf_size - skip);
>>>>>>> a05c41ac
        if(t == -1){
            return -1;
        }
        skip += t;
    }
    p->key_frame = tm2_decode_blocks(l, p);
    if(p->key_frame)
        p->pict_type = AV_PICTURE_TYPE_I;
    else
        p->pict_type = AV_PICTURE_TYPE_P;

    l->cur = !l->cur;
    *data_size = sizeof(AVFrame);
    *(AVFrame*)data = l->pic;

    return buf_size;
}

static av_cold int decode_init(AVCodecContext *avctx){
    TM2Context * const l = avctx->priv_data;
    int i;

    if((avctx->width & 3) || (avctx->height & 3)){
        av_log(avctx, AV_LOG_ERROR, "Width and height must be multiple of 4\n");
        return -1;
    }

    l->avctx = avctx;
    l->pic.data[0]=NULL;
    avctx->pix_fmt = PIX_FMT_BGR24;
    avcodec_get_frame_defaults(&l->pic);

    ff_dsputil_init(&l->dsp, avctx);

    l->last = av_malloc(4 * sizeof(int) * (avctx->width >> 2));
    l->clast = av_malloc(4 * sizeof(int) * (avctx->width >> 2));

    for(i = 0; i < TM2_NUM_STREAMS; i++) {
        l->tokens[i] = NULL;
        l->tok_lens[i] = 0;
    }

    l->Y1 = av_malloc(sizeof(int) * avctx->width * avctx->height);
    l->U1 = av_malloc(sizeof(int) * ((avctx->width + 1) >> 1) * ((avctx->height + 1) >> 1));
    l->V1 = av_malloc(sizeof(int) * ((avctx->width + 1) >> 1) * ((avctx->height + 1) >> 1));
    l->Y2 = av_malloc(sizeof(int) * avctx->width * avctx->height);
    l->U2 = av_malloc(sizeof(int) * ((avctx->width + 1) >> 1) * ((avctx->height + 1) >> 1));
    l->V2 = av_malloc(sizeof(int) * ((avctx->width + 1) >> 1) * ((avctx->height + 1) >> 1));
    l->cur = 0;

    return 0;
}

static av_cold int decode_end(AVCodecContext *avctx){
    TM2Context * const l = avctx->priv_data;
    AVFrame *pic = &l->pic;
    int i;

    av_free(l->last);
    av_free(l->clast);
    for(i = 0; i < TM2_NUM_STREAMS; i++)
        av_free(l->tokens[i]);
    if(l->Y1){
        av_free(l->Y1);
        av_free(l->U1);
        av_free(l->V1);
        av_free(l->Y2);
        av_free(l->U2);
        av_free(l->V2);
    }
    av_freep(&l->buffer);
    l->buffer_size = 0;

    if (pic->data[0])
        avctx->release_buffer(avctx, pic);

    return 0;
}

AVCodec ff_truemotion2_decoder = {
    .name           = "truemotion2",
    .type           = AVMEDIA_TYPE_VIDEO,
    .id             = CODEC_ID_TRUEMOTION2,
    .priv_data_size = sizeof(TM2Context),
    .init           = decode_init,
    .close          = decode_end,
    .decode         = decode_frame,
    .capabilities   = CODEC_CAP_DR1,
    .long_name = NULL_IF_CONFIG_SMALL("Duck TrueMotion 2.0"),
};<|MERGE_RESOLUTION|>--- conflicted
+++ resolved
@@ -259,7 +259,7 @@
 
     if (buf_size < 4) {
         av_log(ctx->avctx, AV_LOG_ERROR, "not enough space for len left\n");
-        return -1;
+        return AVERROR_INVALIDDATA;
     }
 
     /* get stream length in dwords */
@@ -809,15 +809,11 @@
     }
 
     for(i = 0; i < TM2_NUM_STREAMS; i++){
-<<<<<<< HEAD
+        if (skip >= buf_size) {
+            av_log(avctx, AV_LOG_ERROR, "no space for tm2_read_stream\n");
+            return AVERROR_INVALIDDATA;
+        }
         t = tm2_read_stream(l, l->buffer + skip, tm2_stream_order[i], buf_size - skip);
-=======
-        if (skip >= buf_size) {
-            av_free(swbuf);
-            return AVERROR_INVALIDDATA;
-        }
-        t = tm2_read_stream(l, swbuf + skip, tm2_stream_order[i], buf_size - skip);
->>>>>>> a05c41ac
         if(t == -1){
             return -1;
         }
