--- conflicted
+++ resolved
@@ -797,366 +797,10 @@
 #undef SET_SAO
 #undef CTB
 
-<<<<<<< HEAD
-static void hls_transform_unit(HEVCContext *s, int x0, int y0,
-                               int xBase, int yBase, int cb_xBase, int cb_yBase,
-                               int log2_cb_size, int log2_trafo_size,
-                               int trafo_depth, int blk_idx)
-=======
-static void hls_residual_coding(HEVCContext *s, int x0, int y0,
-                                int log2_trafo_size, enum ScanType scan_idx,
-                                int c_idx)
-{
-#define GET_COORD(offset, n)                                    \
-    do {                                                        \
-        x_c = (scan_x_cg[offset >> 4] << 2) + scan_x_off[n];    \
-        y_c = (scan_y_cg[offset >> 4] << 2) + scan_y_off[n];    \
-    } while (0)
-    HEVCLocalContext *lc    = &s->HEVClc;
-    int transform_skip_flag = 0;
-
-    int last_significant_coeff_x, last_significant_coeff_y;
-    int last_scan_pos;
-    int n_end;
-    int num_coeff    = 0;
-    int greater1_ctx = 1;
-
-    int num_last_subset;
-    int x_cg_last_sig, y_cg_last_sig;
-
-    const uint8_t *scan_x_cg, *scan_y_cg, *scan_x_off, *scan_y_off;
-
-    ptrdiff_t stride = s->frame->linesize[c_idx];
-    int hshift       = s->sps->hshift[c_idx];
-    int vshift       = s->sps->vshift[c_idx];
-    uint8_t *dst     = &s->frame->data[c_idx][(y0 >> vshift) * stride +
-                                              ((x0 >> hshift) << s->sps->pixel_shift)];
-    DECLARE_ALIGNED(16, int16_t, coeffs[MAX_TB_SIZE * MAX_TB_SIZE]) = { 0 };
-    DECLARE_ALIGNED(8, uint8_t, significant_coeff_group_flag[8][8]) = { { 0 } };
-
-    int trafo_size = 1 << log2_trafo_size;
-    int i, qp, shift, add, scale, scale_m;
-    const uint8_t level_scale[] = { 40, 45, 51, 57, 64, 72 };
-    const uint8_t *scale_matrix;
-    uint8_t dc_scale;
-
-    // Derive QP for dequant
-    if (!lc->cu.cu_transquant_bypass_flag) {
-        static const int qp_c[] = {
-            29, 30, 31, 32, 33, 33, 34, 34, 35, 35, 36, 36, 37, 37
-        };
-
-        static const uint8_t rem6[51 + 2 * 6 + 1] = {
-            0, 1, 2, 3, 4, 5, 0, 1, 2, 3, 4, 5, 0, 1, 2, 3, 4, 5, 0, 1, 2,
-            3, 4, 5, 0, 1, 2, 3, 4, 5, 0, 1, 2, 3, 4, 5, 0, 1, 2, 3, 4, 5,
-            0, 1, 2, 3, 4, 5, 0, 1, 2, 3, 4, 5, 0, 1, 2, 3, 4, 5, 0, 1, 2, 3,
-        };
-
-        static const uint8_t div6[51 + 2 * 6 + 1] = {
-            0, 0, 0, 0, 0, 0, 1, 1, 1, 1, 1, 1, 2, 2, 2, 2, 2, 2,  3,  3,  3,
-            3, 3, 3, 4, 4, 4, 4, 4, 4, 5, 5, 5, 5, 5, 5, 6, 6, 6,  6,  6,  6,
-            7, 7, 7, 7, 7, 7, 8, 8, 8, 8, 8, 8, 9, 9, 9, 9, 9, 9, 10, 10, 10, 10,
-        };
-        int qp_y = lc->qp_y;
-
-        if (c_idx == 0) {
-            qp = qp_y + s->sps->qp_bd_offset;
-        } else {
-            int qp_i, offset;
-
-            if (c_idx == 1)
-                offset = s->pps->cb_qp_offset + s->sh.slice_cb_qp_offset;
-            else
-                offset = s->pps->cr_qp_offset + s->sh.slice_cr_qp_offset;
-
-            qp_i = av_clip_c(qp_y + offset, -s->sps->qp_bd_offset, 57);
-            if (qp_i < 30)
-                qp = qp_i;
-            else if (qp_i > 43)
-                qp = qp_i - 6;
-            else
-                qp = qp_c[qp_i - 30];
-
-            qp += s->sps->qp_bd_offset;
-        }
-
-        shift    = s->sps->bit_depth + log2_trafo_size - 5;
-        add      = 1 << (shift - 1);
-        scale    = level_scale[rem6[qp]] << (div6[qp]);
-        scale_m  = 16; // default when no custom scaling lists.
-        dc_scale = 16;
-
-        if (s->sps->scaling_list_enable_flag) {
-            const ScalingList *sl = s->pps->scaling_list_data_present_flag ?
-                                    &s->pps->scaling_list : &s->sps->scaling_list;
-            int matrix_id = lc->cu.pred_mode != MODE_INTRA;
-
-            if (log2_trafo_size != 5)
-                matrix_id = 3 * matrix_id + c_idx;
-
-            scale_matrix = sl->sl[log2_trafo_size - 2][matrix_id];
-            if (log2_trafo_size >= 4)
-                dc_scale = sl->sl_dc[log2_trafo_size - 4][matrix_id];
-        }
-    }
-
-    if (s->pps->transform_skip_enabled_flag &&
-        !lc->cu.cu_transquant_bypass_flag   &&
-        log2_trafo_size == 2) {
-        transform_skip_flag = ff_hevc_transform_skip_flag_decode(s, c_idx);
-    }
-
-    last_significant_coeff_x =
-        ff_hevc_last_significant_coeff_x_prefix_decode(s, c_idx, log2_trafo_size);
-    last_significant_coeff_y =
-        ff_hevc_last_significant_coeff_y_prefix_decode(s, c_idx, log2_trafo_size);
-
-    if (last_significant_coeff_x > 3) {
-        int suffix = ff_hevc_last_significant_coeff_suffix_decode(s, last_significant_coeff_x);
-        last_significant_coeff_x = (1 << ((last_significant_coeff_x >> 1) - 1)) *
-                                   (2 + (last_significant_coeff_x & 1)) +
-                                   suffix;
-    }
-
-    if (last_significant_coeff_y > 3) {
-        int suffix = ff_hevc_last_significant_coeff_suffix_decode(s, last_significant_coeff_y);
-        last_significant_coeff_y = (1 << ((last_significant_coeff_y >> 1) - 1)) *
-                                   (2 + (last_significant_coeff_y & 1)) +
-                                   suffix;
-    }
-
-    if (scan_idx == SCAN_VERT)
-        FFSWAP(int, last_significant_coeff_x, last_significant_coeff_y);
-
-    x_cg_last_sig = last_significant_coeff_x >> 2;
-    y_cg_last_sig = last_significant_coeff_y >> 2;
-
-    switch (scan_idx) {
-    case SCAN_DIAG: {
-        int last_x_c = last_significant_coeff_x & 3;
-        int last_y_c = last_significant_coeff_y & 3;
-
-        scan_x_off = ff_hevc_diag_scan4x4_x;
-        scan_y_off = ff_hevc_diag_scan4x4_y;
-        num_coeff  = diag_scan4x4_inv[last_y_c][last_x_c];
-        if (trafo_size == 4) {
-            scan_x_cg = scan_1x1;
-            scan_y_cg = scan_1x1;
-        } else if (trafo_size == 8) {
-            num_coeff += diag_scan2x2_inv[y_cg_last_sig][x_cg_last_sig] << 4;
-            scan_x_cg  = diag_scan2x2_x;
-            scan_y_cg  = diag_scan2x2_y;
-        } else if (trafo_size == 16) {
-            num_coeff += diag_scan4x4_inv[y_cg_last_sig][x_cg_last_sig] << 4;
-            scan_x_cg  = ff_hevc_diag_scan4x4_x;
-            scan_y_cg  = ff_hevc_diag_scan4x4_y;
-        } else { // trafo_size == 32
-            num_coeff += diag_scan8x8_inv[y_cg_last_sig][x_cg_last_sig] << 4;
-            scan_x_cg  = ff_hevc_diag_scan8x8_x;
-            scan_y_cg  = ff_hevc_diag_scan8x8_y;
-        }
-        break;
-    }
-    case SCAN_HORIZ:
-        scan_x_cg  = horiz_scan2x2_x;
-        scan_y_cg  = horiz_scan2x2_y;
-        scan_x_off = horiz_scan4x4_x;
-        scan_y_off = horiz_scan4x4_y;
-        num_coeff  = horiz_scan8x8_inv[last_significant_coeff_y][last_significant_coeff_x];
-        break;
-    default: //SCAN_VERT
-        scan_x_cg  = horiz_scan2x2_y;
-        scan_y_cg  = horiz_scan2x2_x;
-        scan_x_off = horiz_scan4x4_y;
-        scan_y_off = horiz_scan4x4_x;
-        num_coeff  = horiz_scan8x8_inv[last_significant_coeff_x][last_significant_coeff_y];
-        break;
-    }
-    num_coeff++;
-    num_last_subset = (num_coeff - 1) >> 4;
-
-    for (i = num_last_subset; i >= 0; i--) {
-        int n, m;
-        int x_cg, y_cg, x_c, y_c;
-        int implicit_non_zero_coeff = 0;
-        int64_t trans_coeff_level;
-        int prev_sig = 0;
-        int offset   = i << 4;
-
-        uint8_t significant_coeff_flag_idx[16];
-        uint8_t nb_significant_coeff_flag = 0;
-
-        x_cg = scan_x_cg[i];
-        y_cg = scan_y_cg[i];
-
-        if (i < num_last_subset && i > 0) {
-            int ctx_cg = 0;
-            if (x_cg < (1 << (log2_trafo_size - 2)) - 1)
-                ctx_cg += significant_coeff_group_flag[x_cg + 1][y_cg];
-            if (y_cg < (1 << (log2_trafo_size - 2)) - 1)
-                ctx_cg += significant_coeff_group_flag[x_cg][y_cg + 1];
-
-            significant_coeff_group_flag[x_cg][y_cg] =
-                ff_hevc_significant_coeff_group_flag_decode(s, c_idx, ctx_cg);
-            implicit_non_zero_coeff = 1;
-        } else {
-            significant_coeff_group_flag[x_cg][y_cg] =
-                ((x_cg == x_cg_last_sig && y_cg == y_cg_last_sig) ||
-                 (x_cg == 0 && y_cg == 0));
-        }
-
-        last_scan_pos = num_coeff - offset - 1;
-
-        if (i == num_last_subset) {
-            n_end                         = last_scan_pos - 1;
-            significant_coeff_flag_idx[0] = last_scan_pos;
-            nb_significant_coeff_flag     = 1;
-        } else {
-            n_end = 15;
-        }
-
-        if (x_cg < ((1 << log2_trafo_size) - 1) >> 2)
-            prev_sig = significant_coeff_group_flag[x_cg + 1][y_cg];
-        if (y_cg < ((1 << log2_trafo_size) - 1) >> 2)
-            prev_sig += significant_coeff_group_flag[x_cg][y_cg + 1] << 1;
-
-        for (n = n_end; n >= 0; n--) {
-            GET_COORD(offset, n);
-
-            if (significant_coeff_group_flag[x_cg][y_cg] &&
-                (n > 0 || implicit_non_zero_coeff == 0)) {
-                if (ff_hevc_significant_coeff_flag_decode(s, c_idx, x_c, y_c,
-                                                          log2_trafo_size,
-                                                          scan_idx,
-                                                          prev_sig) == 1) {
-                    significant_coeff_flag_idx[nb_significant_coeff_flag] = n;
-                    nb_significant_coeff_flag++;
-                    implicit_non_zero_coeff = 0;
-                }
-            } else {
-                int last_cg = (x_c == (x_cg << 2) && y_c == (y_cg << 2));
-                if (last_cg && implicit_non_zero_coeff && significant_coeff_group_flag[x_cg][y_cg]) {
-                    significant_coeff_flag_idx[nb_significant_coeff_flag] = n;
-                    nb_significant_coeff_flag++;
-                }
-            }
-        }
-
-        n_end = nb_significant_coeff_flag;
-
-        if (n_end) {
-            int first_nz_pos_in_cg = 16;
-            int last_nz_pos_in_cg = -1;
-            int c_rice_param = 0;
-            int first_greater1_coeff_idx = -1;
-            uint8_t coeff_abs_level_greater1_flag[16] = { 0 };
-            uint16_t coeff_sign_flag;
-            int sum_abs = 0;
-            int sign_hidden = 0;
-
-            // initialize first elem of coeff_bas_level_greater1_flag
-            int ctx_set = (i > 0 && c_idx == 0) ? 2 : 0;
-
-            if (!(i == num_last_subset) && greater1_ctx == 0)
-                ctx_set++;
-            greater1_ctx      = 1;
-            last_nz_pos_in_cg = significant_coeff_flag_idx[0];
-
-            for (m = 0; m < (n_end > 8 ? 8 : n_end); m++) {
-                int n_idx = significant_coeff_flag_idx[m];
-                int inc   = (ctx_set << 2) + greater1_ctx;
-                coeff_abs_level_greater1_flag[n_idx] =
-                    ff_hevc_coeff_abs_level_greater1_flag_decode(s, c_idx, inc);
-                if (coeff_abs_level_greater1_flag[n_idx]) {
-                    greater1_ctx = 0;
-                } else if (greater1_ctx > 0 && greater1_ctx < 3) {
-                    greater1_ctx++;
-                }
-
-                if (coeff_abs_level_greater1_flag[n_idx] &&
-                    first_greater1_coeff_idx == -1)
-                    first_greater1_coeff_idx = n_idx;
-            }
-            first_nz_pos_in_cg = significant_coeff_flag_idx[n_end - 1];
-            sign_hidden        = last_nz_pos_in_cg - first_nz_pos_in_cg >= 4 &&
-                                 !lc->cu.cu_transquant_bypass_flag;
-
-            if (first_greater1_coeff_idx != -1) {
-                coeff_abs_level_greater1_flag[first_greater1_coeff_idx] += ff_hevc_coeff_abs_level_greater2_flag_decode(s, c_idx, ctx_set);
-            }
-            if (!s->pps->sign_data_hiding_flag || !sign_hidden) {
-                coeff_sign_flag = ff_hevc_coeff_sign_flag(s, nb_significant_coeff_flag) << (16 - nb_significant_coeff_flag);
-            } else {
-                coeff_sign_flag = ff_hevc_coeff_sign_flag(s, nb_significant_coeff_flag - 1) << (16 - (nb_significant_coeff_flag - 1));
-            }
-
-            for (m = 0; m < n_end; m++) {
-                n = significant_coeff_flag_idx[m];
-                GET_COORD(offset, n);
-                trans_coeff_level = 1 + coeff_abs_level_greater1_flag[n];
-                if (trans_coeff_level == ((m < 8) ?
-                                          ((n == first_greater1_coeff_idx) ? 3 : 2) : 1)) {
-                    int last_coeff_abs_level_remaining = ff_hevc_coeff_abs_level_remaining(s, trans_coeff_level, c_rice_param);
-
-                    trans_coeff_level += last_coeff_abs_level_remaining;
-                    if ((trans_coeff_level) > (3 * (1 << c_rice_param)))
-                        c_rice_param = FFMIN(c_rice_param + 1, 4);
-                }
-                if (s->pps->sign_data_hiding_flag && sign_hidden) {
-                    sum_abs += trans_coeff_level;
-                    if (n == first_nz_pos_in_cg && ((sum_abs & 1) == 1))
-                        trans_coeff_level = -trans_coeff_level;
-                }
-                if (coeff_sign_flag >> 15)
-                    trans_coeff_level = -trans_coeff_level;
-                coeff_sign_flag <<= 1;
-                if (!lc->cu.cu_transquant_bypass_flag) {
-                    if (s->sps->scaling_list_enable_flag) {
-                        if (y_c || x_c || log2_trafo_size < 4) {
-                            int pos;
-                            switch (log2_trafo_size) {
-                            case 3:  pos = (y_c        << 3) +  x_c;       break;
-                            case 4:  pos = ((y_c >> 1) << 3) + (x_c >> 1); break;
-                            case 5:  pos = ((y_c >> 2) << 3) + (x_c >> 2); break;
-                            default: pos = (y_c        << 2) +  x_c;
-                            }
-                            scale_m = scale_matrix[pos];
-                        } else {
-                            scale_m = dc_scale;
-                        }
-                    }
-                    trans_coeff_level = (trans_coeff_level * (int64_t)scale * (int64_t)scale_m + add) >> shift;
-                    if(trans_coeff_level < 0) {
-                        if((~trans_coeff_level) & 0xFffffffffff8000)
-                            trans_coeff_level = -32768;
-                    } else {
-                        if (trans_coeff_level & 0xffffffffffff8000)
-                            trans_coeff_level = 32767;
-                    }
-                }
-                coeffs[y_c * trafo_size + x_c] = trans_coeff_level;
-            }
-        }
-    }
-
-    if (lc->cu.cu_transquant_bypass_flag) {
-        s->hevcdsp.transquant_bypass[log2_trafo_size - 2](dst, coeffs, stride);
-    } else {
-        if (transform_skip_flag)
-            s->hevcdsp.transform_skip(dst, coeffs, stride);
-        else if (lc->cu.pred_mode == MODE_INTRA && c_idx == 0 &&
-                 log2_trafo_size == 2)
-            s->hevcdsp.transform_4x4_luma_add(dst, coeffs, stride);
-        else
-            s->hevcdsp.transform_add[log2_trafo_size - 2](dst, coeffs, stride);
-    }
-}
-
 static int hls_transform_unit(HEVCContext *s, int x0, int y0,
                               int xBase, int yBase, int cb_xBase, int cb_yBase,
                               int log2_cb_size, int log2_trafo_size,
                               int trafo_depth, int blk_idx)
->>>>>>> e22ebd04
 {
     HEVCLocalContext *lc = s->HEVClc;
 
