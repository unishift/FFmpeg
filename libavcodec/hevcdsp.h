/*
 * HEVC video decoder
 *
 * Copyright (C) 2012 - 2013 Guillaume Martres
 * Copyright (C) 2013 - 2014 Pierre-Edouard Lepere
 *
 *
 * This file is part of FFmpeg.
 *
 * FFmpeg is free software; you can redistribute it and/or
 * modify it under the terms of the GNU Lesser General Public
 * License as published by the Free Software Foundation; either
 * version 2.1 of the License, or (at your option) any later version.
 *
 * FFmpeg is distributed in the hope that it will be useful,
 * but WITHOUT ANY WARRANTY; without even the implied warranty of
 * MERCHANTABILITY or FITNESS FOR A PARTICULAR PURPOSE.  See the GNU
 * Lesser General Public License for more details.
 *
 * You should have received a copy of the GNU Lesser General Public
 * License along with FFmpeg; if not, write to the Free Software
 * Foundation, Inc., 51 Franklin Street, Fifth Floor, Boston, MA 02110-1301 USA
 */

#ifndef AVCODEC_HEVCDSP_H
#define AVCODEC_HEVCDSP_H

#include "get_bits.h"

typedef struct SAOParams {
    int offset_abs[3][4];   ///< sao_offset_abs
    int offset_sign[3][4];  ///< sao_offset_sign

    uint8_t band_position[3];   ///< sao_band_position

    int eo_class[3];        ///< sao_eo_class

    int16_t offset_val[3][5];   ///<SaoOffsetVal

    uint8_t type_idx[3];    ///< sao_type_idx
} SAOParams;

typedef struct HEVCDSPContext {
    void (*put_pcm)(uint8_t *_dst, ptrdiff_t _stride, int width, int height,
                    struct GetBitContext *gb, int pcm_bit_depth);

    void (*transform_add[4])(uint8_t *_dst, int16_t *coeffs, ptrdiff_t _stride);

    void (*transform_skip)(int16_t *coeffs, int16_t log2_size);

    void (*transform_rdpcm)(int16_t *coeffs, int16_t log2_size, int mode);

    void (*idct_4x4_luma)(int16_t *coeffs);

    void (*idct[4])(int16_t *coeffs, int col_limit);

    void (*idct_dc[4])(int16_t *coeffs);

    void (*sao_band_filter)(uint8_t *_dst, uint8_t *_src, ptrdiff_t _stride_dst, ptrdiff_t _stride_src,
                            struct SAOParams *sao, int *borders,
                            int width, int height, int c_idx);

    void (*sao_edge_filter[2])(uint8_t *_dst, uint8_t *_src, ptrdiff_t _stride_dst, ptrdiff_t _stride_src,
                               struct SAOParams *sao, int *borders, int _width,
                               int _height, int c_idx, uint8_t *vert_edge,
                               uint8_t *horiz_edge, uint8_t *diag_edge);

    void (*put_hevc_qpel[10][2][2])(int16_t *dst, ptrdiff_t dststride, uint8_t *src, ptrdiff_t srcstride,
                                    int height, intptr_t mx, intptr_t my, int width);
    void (*put_hevc_qpel_uni[10][2][2])(uint8_t *dst, ptrdiff_t dststride, uint8_t *src, ptrdiff_t srcstride,
                                        int height, intptr_t mx, intptr_t my, int width);
    void (*put_hevc_qpel_uni_w[10][2][2])(uint8_t *_dst, ptrdiff_t _dststride, uint8_t *_src, ptrdiff_t _srcstride,
                                          int height, int denom, int wx, int ox, intptr_t mx, intptr_t my, int width);

    void (*put_hevc_qpel_bi[10][2][2])(uint8_t *dst, ptrdiff_t dststride, uint8_t *_src, ptrdiff_t _srcstride,
                                       int16_t *src2, ptrdiff_t src2stride,
                                       int height, intptr_t mx, intptr_t my, int width);
    void (*put_hevc_qpel_bi_w[10][2][2])(uint8_t *dst, ptrdiff_t dststride, uint8_t *_src, ptrdiff_t _srcstride,
                                         int16_t *src2, ptrdiff_t src2stride,
                                         int height, int denom, int wx0, int wx1,
                                         int ox0, int ox1, intptr_t mx, intptr_t my, int width);
    void (*put_hevc_epel[10][2][2])(int16_t *dst, ptrdiff_t dststride, uint8_t *src, ptrdiff_t srcstride,
                                    int height, intptr_t mx, intptr_t my, int width);

    void (*put_hevc_epel_uni[10][2][2])(uint8_t *dst, ptrdiff_t dststride, uint8_t *_src, ptrdiff_t _srcstride,
                                        int height, intptr_t mx, intptr_t my, int width);
    void (*put_hevc_epel_uni_w[10][2][2])(uint8_t *_dst, ptrdiff_t _dststride, uint8_t *_src, ptrdiff_t _srcstride,
                                          int height, int denom, int wx, int ox, intptr_t mx, intptr_t my, int width);
    void (*put_hevc_epel_bi[10][2][2])(uint8_t *dst, ptrdiff_t dststride, uint8_t *_src, ptrdiff_t _srcstride,
                                       int16_t *src2, ptrdiff_t src2stride,
                                       int height, intptr_t mx, intptr_t my, int width);
    void (*put_hevc_epel_bi_w[10][2][2])(uint8_t *dst, ptrdiff_t dststride, uint8_t *_src, ptrdiff_t _srcstride,
                                         int16_t *src2, ptrdiff_t src2stride,
                                         int height, int denom, int wx0, int ox0, int wx1,
                                         int ox1, intptr_t mx, intptr_t my, int width);

    void (*hevc_h_loop_filter_luma)(uint8_t *pix, ptrdiff_t stride,
                                    int beta, int *tc,
                                    uint8_t *no_p, uint8_t *no_q);
    void (*hevc_v_loop_filter_luma)(uint8_t *pix, ptrdiff_t stride,
                                    int beta, int *tc,
                                    uint8_t *no_p, uint8_t *no_q);
    void (*hevc_h_loop_filter_chroma)(uint8_t *pix, ptrdiff_t stride,
                                      int *tc, uint8_t *no_p, uint8_t *no_q);
    void (*hevc_v_loop_filter_chroma)(uint8_t *pix, ptrdiff_t stride,
                                      int *tc, uint8_t *no_p, uint8_t *no_q);
    void (*hevc_h_loop_filter_luma_c)(uint8_t *pix, ptrdiff_t stride,
                                      int beta, int *tc,
                                      uint8_t *no_p, uint8_t *no_q);
    void (*hevc_v_loop_filter_luma_c)(uint8_t *pix, ptrdiff_t stride,
                                      int beta, int *tc,
                                      uint8_t *no_p, uint8_t *no_q);
    void (*hevc_h_loop_filter_chroma_c)(uint8_t *pix, ptrdiff_t stride,
                                        int *tc, uint8_t *no_p,
                                        uint8_t *no_q);
    void (*hevc_v_loop_filter_chroma_c)(uint8_t *pix, ptrdiff_t stride,
                                        int *tc, uint8_t *no_p,
                                        uint8_t *no_q);
} HEVCDSPContext;

void ff_hevc_dsp_init(HEVCDSPContext *hpc, int bit_depth);

<<<<<<< HEAD
extern const int8_t ff_hevc_epel_filters[7][4];
extern const int8_t ff_hevc_qpel_filters[3][16];

void ff_hevcdsp_init_x86(HEVCDSPContext *c, const int bit_depth);
=======
void ff_hevc_dsp_init_x86(HEVCDSPContext *c, const int bit_depth);

extern const int8_t ff_hevc_epel_filters[7][16];
>>>>>>> 1a880b2f

#endif /* AVCODEC_HEVCDSP_H */<|MERGE_RESOLUTION|>--- conflicted
+++ resolved
@@ -120,15 +120,9 @@
 
 void ff_hevc_dsp_init(HEVCDSPContext *hpc, int bit_depth);
 
-<<<<<<< HEAD
 extern const int8_t ff_hevc_epel_filters[7][4];
 extern const int8_t ff_hevc_qpel_filters[3][16];
 
-void ff_hevcdsp_init_x86(HEVCDSPContext *c, const int bit_depth);
-=======
 void ff_hevc_dsp_init_x86(HEVCDSPContext *c, const int bit_depth);
 
-extern const int8_t ff_hevc_epel_filters[7][16];
->>>>>>> 1a880b2f
-
 #endif /* AVCODEC_HEVCDSP_H */