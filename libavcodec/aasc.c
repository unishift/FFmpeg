--- conflicted
+++ resolved
@@ -1,10 +1,6 @@
 /*
  * Autodesk RLE Decoder
-<<<<<<< HEAD
- * Copyright (c) 2005 The FFmpeg Project
-=======
  * Copyright (C) 2005 The FFmpeg project
->>>>>>> 41ed7ab4
  *
  * This file is part of FFmpeg.
  *
