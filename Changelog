--- conflicted
+++ resolved
@@ -17,7 +17,7 @@
 - Microsoft ATC Screen decoder
 - RTSP listen mode
 - TechSmith Screen Codec 2 decoder
-<<<<<<< HEAD
+- AAC encoding via libfdk-aac
 - showwaves filter
 - LucasArts SMUSH playback support
 - SAMI demuxer and decoder
@@ -68,9 +68,6 @@
 - vorbis parser
 - png parser
 - audio mix filter
-=======
-- AAC encoding via libfdk-aac
->>>>>>> 0da29727
 
 
 version 0.10:
