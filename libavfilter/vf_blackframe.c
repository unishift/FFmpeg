--- conflicted
+++ resolved
@@ -32,10 +32,6 @@
 
 #include "libavutil/internal.h"
 #include "libavutil/opt.h"
-<<<<<<< HEAD
-=======
-
->>>>>>> 62dcdb02
 #include "avfilter.h"
 #include "internal.h"
 #include "formats.h"
@@ -44,28 +40,12 @@
 
 typedef struct {
     const AVClass *class;
-<<<<<<< HEAD
-    unsigned int bamount; ///< black amount
-    unsigned int bthresh; ///< black threshold
-=======
     int bamount;          ///< black amount
     int bthresh;          ///< black threshold
->>>>>>> 62dcdb02
     unsigned int frame;   ///< frame number
     unsigned int nblack;  ///< number of black pixels counted so far
     unsigned int last_keyframe; ///< frame number of the last received key-frame
 } BlackFrameContext;
-
-#define OFFSET(x) offsetof(BlackFrameContext, x)
-#define FLAGS AV_OPT_FLAG_VIDEO_PARAM|AV_OPT_FLAG_FILTERING_PARAM
-
-static const AVOption blackframe_options[] = {
-    { "amount", "set least percentual amount of pixels below the black threshold enabling black detection", OFFSET(bamount), AV_OPT_TYPE_INT, {.i64=98}, 0, 100, FLAGS },
-    { "thresh", "set threshold below which a pixel value is considered black", OFFSET(bthresh), AV_OPT_TYPE_INT, {.i64=32}, 0, 255, FLAGS },
-    { NULL }
-};
-
-AVFILTER_DEFINE_CLASS(blackframe);
 
 static int query_formats(AVFilterContext *ctx)
 {
@@ -79,19 +59,6 @@
     return 0;
 }
 
-<<<<<<< HEAD
-static av_cold int init(AVFilterContext *ctx, const char *args)
-{
-    BlackFrameContext *blackframe = ctx->priv;
-
-    av_log(ctx, AV_LOG_VERBOSE, "bamount:%u bthresh:%u\n",
-           blackframe->bamount, blackframe->bthresh);
-
-    return 0;
-}
-
-=======
->>>>>>> 62dcdb02
 static int filter_frame(AVFilterLink *inlink, AVFrame *frame)
 {
     AVFilterContext *ctx = inlink->dst;
@@ -123,21 +90,16 @@
 }
 
 #define OFFSET(x) offsetof(BlackFrameContext, x)
-#define FLAGS AV_OPT_FLAG_VIDEO_PARAM
-static const AVOption options[] = {
+#define FLAGS AV_OPT_FLAG_VIDEO_PARAM|AV_OPT_FLAG_FILTERING_PARAM
+static const AVOption blackframe_options[] = {
     { "amount", "Percentage of the pixels that have to be below the threshold "
         "for the frame to be considered black.", OFFSET(bamount), AV_OPT_TYPE_INT, { .i64 = 98 }, 0, 100,     FLAGS },
     { "threshold", "threshold below which a pixel value is considered black",
-                                                 OFFSET(bthresh), AV_OPT_TYPE_INT, { .i64 = 32 }, 0, INT_MAX, FLAGS },
+                                                 OFFSET(bthresh), AV_OPT_TYPE_INT, { .i64 = 32 }, 0, 255,     FLAGS },
     { NULL },
 };
 
-static const AVClass blackframe_class = {
-    .class_name = "blackframe",
-    .item_name  = av_default_item_name,
-    .option     = options,
-    .version    = LIBAVUTIL_VERSION_INT,
-};
+AVFILTER_DEFINE_CLASS(blackframe);
 
 static const AVFilterPad avfilter_vf_blackframe_inputs[] = {
     {
@@ -157,8 +119,6 @@
     { NULL }
 };
 
-static const char *const shorthand[] = { "amount", "thresh", NULL };
-
 AVFilter avfilter_vf_blackframe = {
     .name        = "blackframe",
     .description = NULL_IF_CONFIG_SMALL("Detect frames that are (almost) black."),
@@ -173,5 +133,4 @@
     .outputs   = avfilter_vf_blackframe_outputs,
 
     .priv_class = &blackframe_class,
-    .shorthand  = shorthand,
 };