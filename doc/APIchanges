--- conflicted
+++ resolved
@@ -15,7 +15,6 @@
 
 API changes, most recent first:
 
-<<<<<<< HEAD
 2012-09-27 - a70b493 - lavd 54.3.100 - version.h
   Add LIBAVDEVICE_IDENT symbol.
 
@@ -97,12 +96,11 @@
 
 2012-03-26 - a67d9cf - lavfi 2.66.100
   Add avfilter_fill_frame_from_{audio_,}buffer_ref() functions.
-=======
+
 2012-10-12 - xxxxxxx - lavu 51.44.0 - pixdesc.h
   Add functions for accessing pixel format descriptors.
   Accessing the av_pix_fmt_descriptors array directly is now
   deprecated.
->>>>>>> b7f1010c
 
 2012-10-xx - xxxxxxx - lavu 51.43.0 - aes.h, md5.h, sha.h, tree.h
   Add functions for allocating the opaque contexts for the algorithms,
