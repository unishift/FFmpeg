--- conflicted
+++ resolved
@@ -334,23 +334,6 @@
 int av_log_format_line2(void *ptr, int level, const char *fmt, va_list vl,
                         char *line, int line_size, int *print_prefix);
 
-<<<<<<< HEAD
-#if FF_API_DLOG
-/**
- * av_dlog macros
- * @deprecated unused
- * Useful to print debug messages that shouldn't get compiled in normally.
- */
-
-#ifdef DEBUG
-#    define av_dlog(pctx, ...) av_log(pctx, AV_LOG_DEBUG, __VA_ARGS__)
-#else
-#    define av_dlog(pctx, ...) do { if (0) av_log(pctx, AV_LOG_DEBUG, __VA_ARGS__); } while (0)
-#endif
-#endif /* FF_API_DLOG */
-
-=======
->>>>>>> 35cf146a
 /**
  * Skip repeated messages, this requires the user app to use av_log() instead of
  * (f)printf as the 2 would otherwise interfere and lead to
