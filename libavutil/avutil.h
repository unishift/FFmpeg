--- conflicted
+++ resolved
@@ -145,15 +145,12 @@
  * @{
  *
  * @}
-<<<<<<< HEAD
-=======
  *
  * @defgroup preproc_misc Preprocessor String Macros
  *
  * @{
  *
  * @}
->>>>>>> 9a4c10e3
  */
 
 
@@ -286,7 +283,7 @@
 #include "common.h"
 #include "error.h"
 #include "version.h"
-<<<<<<< HEAD
+#include "macros.h"
 #include "mathematics.h"
 #include "rational.h"
 #include "log.h"
@@ -327,9 +324,6 @@
  * errno.
  */
 FILE *av_fopen_utf8(const char *path, const char *mode);
-=======
-#include "macros.h"
->>>>>>> 9a4c10e3
 
 /**
  * @}
